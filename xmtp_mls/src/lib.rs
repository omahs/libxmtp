#![recursion_limit = "256"]
#![warn(clippy::unwrap_used)]

pub mod api;
pub mod builder;
pub mod client;
pub mod codecs;
pub mod configuration;
pub mod groups;
mod hpke;
pub mod identity;
mod identity_updates;
mod mutex_registry;
pub mod retry;
pub mod storage;
pub mod subscriptions;
pub mod types;
pub mod utils;
pub mod verified_key_package_v2;
mod xmtp_openmls_provider;

pub use client::{Client, Network};
use std::future::Future;
use storage::StorageError;
<<<<<<< HEAD
use tokio::task::JoinHandle;
=======

pub use trait_impls::*;
>>>>>>> 6b7a163e

pub use trait_impls::*;
/// XMTP Api Super Trait
/// Implements all Trait Network APIs for convenience.
mod trait_impls {
    pub use inner::*;
<<<<<<< HEAD

    // native, release
    #[cfg(all(not(test), not(target_arch = "wasm32")))]
    mod inner {
        use xmtp_proto::api_client::{
            ClientWithMetadata, XmtpIdentityClient, XmtpMlsClient, XmtpMlsStreams,
        };

        pub trait XmtpApi
        where
            Self: XmtpMlsClient
                + XmtpMlsStreams
                + XmtpIdentityClient
                + ClientWithMetadata
                + Send
                + Sync,
        {
        }
        impl<T> XmtpApi for T where
            T: XmtpMlsClient
                + XmtpMlsStreams
                + XmtpIdentityClient
                + ClientWithMetadata
                + Send
                + Sync
                + ?Sized
        {
        }
    }

    // wasm32, release
    #[cfg(all(not(test), target_arch = "wasm32"))]
    mod inner {
        use xmtp_proto::api_client::{
            ClientWithMetadata, LocalXmtpIdentityClient, LocalXmtpMlsClient, LocalXmtpMlsStreams,
        };
        pub trait XmtpApi
        where
            Self: LocalXmtpMlsClient
                + LocalXmtpMlsStreams
                + LocalXmtpIdentityClient
                + ClientWithMetadata,
        {
        }

        impl<T> XmtpApi for T where
            T: LocalXmtpMlsClient
                + LocalXmtpMlsStreams
                + LocalXmtpIdentityClient
                + ClientWithMetadata
                + ?Sized
        {
        }
    }

    // test, native
    #[cfg(all(test, not(target_arch = "wasm32")))]
=======

    // native, release
    #[cfg(not(test))]
    mod inner {
        use xmtp_proto::api_client::{
            ClientWithMetadata, XmtpIdentityClient, XmtpMlsClient, XmtpMlsStreams,
        };

        pub trait XmtpApi
        where
            Self: XmtpMlsClient
                + XmtpMlsStreams
                + XmtpIdentityClient
                + ClientWithMetadata
                + Send
                + Sync,
        {
        }
        impl<T> XmtpApi for T where
            T: XmtpMlsClient
                + XmtpMlsStreams
                + XmtpIdentityClient
                + ClientWithMetadata
                + Send
                + Sync
                + ?Sized
        {
        }
    }

    // test, native
    #[cfg(test)]
>>>>>>> 6b7a163e
    mod inner {
        use xmtp_proto::api_client::{
            ClientWithMetadata, XmtpIdentityClient, XmtpMlsClient, XmtpMlsStreams,
        };

        pub trait XmtpApi
        where
            Self: XmtpMlsClient
                + XmtpMlsStreams
                + XmtpIdentityClient
                + crate::XmtpTestClient
                + ClientWithMetadata
                + Send
                + Sync,
        {
        }
        impl<T> XmtpApi for T where
            T: XmtpMlsClient
                + XmtpMlsStreams
                + XmtpIdentityClient
                + crate::XmtpTestClient
                + ClientWithMetadata
                + Send
                + Sync
                + ?Sized
        {
        }
    }
<<<<<<< HEAD

    // test, wasm32
    #[cfg(all(test, target_arch = "wasm32"))]
    mod inner {
        use xmtp_proto::api_client::{
            ClientWithMetadata, LocalXmtpIdentityClient, LocalXmtpMlsClient, LocalXmtpMlsStreams,
        };

        pub trait XmtpApi
        where
            Self: LocalXmtpMlsClient
                + LocalXmtpMlsStreams
                + LocalXmtpIdentityClient
                + crate::LocalXmtpTestClient
                + ClientWithMetadata,
        {
        }

        impl<T> XmtpApi for T where
            T: LocalXmtpMlsClient
                + LocalXmtpMlsStreams
                + LocalXmtpIdentityClient
                + crate::LocalXmtpTestClient
                + ClientWithMetadata
                + Send
                + Sync
                + ?Sized
        {
        }
    }
=======
>>>>>>> 6b7a163e
}

#[cfg(any(test, feature = "test-utils", feature = "bench"))]
#[trait_variant::make(XmtpTestClient: Send)]
pub trait LocalXmtpTestClient {
    async fn create_local() -> Self;
    async fn create_dev() -> Self;
}

pub use xmtp_id::InboxOwner;

/// Inserts a model to the underlying data store, erroring if it already exists
pub trait Store<StorageConnection> {
    fn store(&self, into: &StorageConnection) -> Result<(), StorageError>;
}

/// Inserts a model to the underlying data store, silent no-op on unique constraint violations
pub trait StoreOrIgnore<StorageConnection> {
    fn store_or_ignore(&self, into: &StorageConnection) -> Result<(), StorageError>;
}

/// Fetches a model from the underlying data store, returning None if it does not exist
pub trait Fetch<Model> {
    type Key;
    fn fetch(&self, key: &Self::Key) -> Result<Option<Model>, StorageError>;
}

/// Deletes a model from the underlying data store
pub trait Delete<Model> {
    type Key;
    fn delete(&self, key: Self::Key) -> Result<usize, StorageError>;
}

#[cfg(target_arch = "wasm32")]
fn spawn<F>(future: F) -> JoinHandle<F::Output>
where
    F: Future + 'static,
    F::Output: 'static,
{
    tokio::task::spawn_local(future)
}

#[cfg(not(target_arch = "wasm32"))]
fn spawn<F>(future: F) -> JoinHandle<F::Output>
where
    F: Future + Send + 'static,
    F::Output: 'static + Send,
{
    tokio::task::spawn(future)
}

#[cfg(target_arch = "wasm32")]
#[doc(hidden)]
pub async fn sleep(duration: std::time::Duration) {
    gloo_timers::future::TimeoutFuture::new(duration.as_millis() as u32).await;
}

#[cfg(not(target_arch = "wasm32"))]
#[doc(hidden)]
pub async fn sleep(duration: std::time::Duration) {
    tokio::time::sleep(duration).await
}

#[cfg(test)]
pub(crate) mod tests {
    // Execute once before any tests are run
    #[cfg_attr(not(target_arch = "wasm32"), ctor::ctor)]
    // Capture traces in a variable that can be checked in tests, as well as outputting them to stdout on test failure
    #[cfg_attr(not(target_arch = "wasm32"), tracing_test::traced_test)]
    #[cfg(not(target_arch = "wasm32"))]
    fn setup() {
        // Capture logs (e.g. log::info!()) as traces too
        let _ = tracing_log::LogTracer::init_with_filter(log::LevelFilter::Debug);
    }

    /// Note: tests that use this must have the #[traced_test] attribute
    #[macro_export]
    macro_rules! assert_logged {
        ( $search:expr , $occurrences:expr ) => {
            logs_assert(|lines: &[&str]| {
                let actual = lines.iter().filter(|line| line.contains($search)).count();
                if actual != $occurrences {
                    return Err(format!(
                        "Expected '{}' to be logged {} times, but was logged {} times instead",
                        $search, $occurrences, actual
                    ));
                }
                Ok(())
            });
        };
    }

    /// wrapper over assert!(matches!()) for Errors
    /// assert_err!(fun(), StorageError::Explosion)
    ///
    /// or the message variant,
    /// assert_err!(fun(), StorageError::Explosion, "the storage did not explode");
    #[macro_export]
    macro_rules! assert_err {
        ( $x:expr , $y:pat $(,)? ) => {
            assert!(matches!($x, Err($y)))
        };

        ( $x:expr, $y:pat $(,)?, $($msg:tt)+) => {{
            assert!(matches!($x, Err($y)), $($msg)+)
        }}
    }

    /// wrapper over assert! macros for Ok's
    ///
    /// Make sure something is Ok(_) without caring about return value.
    /// assert_ok!(fun());
    ///
    /// Against an expected value, e.g Ok(true)
    /// assert_ok!(fun(), true);
    ///
    /// or the message variant,
    /// assert_ok!(fun(), Ok(_), "the storage is not ok");
    #[macro_export]
    macro_rules! assert_ok {

        ( $e:expr ) => {
            assert_ok!($e,)
        };

        ( $e:expr, ) => {{
            use std::result::Result::*;
            match $e {
                Ok(v) => v,
                Err(e) => panic!("assertion failed: Err({:?})", e),
            }
        }};

        ( $x:expr , $y:expr $(,)? ) => {
            assert_eq!($x, Ok($y.into()));
        };

        ( $x:expr, $y:expr $(,)?, $($msg:tt)+) => {{
            assert_eq!($x, Ok($y.into()), $($msg)+);
        }}
    }
}<|MERGE_RESOLUTION|>--- conflicted
+++ resolved
@@ -22,19 +22,13 @@
 pub use client::{Client, Network};
 use std::future::Future;
 use storage::StorageError;
-<<<<<<< HEAD
 use tokio::task::JoinHandle;
-=======
-
 pub use trait_impls::*;
->>>>>>> 6b7a163e
-
-pub use trait_impls::*;
+
 /// XMTP Api Super Trait
 /// Implements all Trait Network APIs for convenience.
 mod trait_impls {
     pub use inner::*;
-<<<<<<< HEAD
 
     // native, release
     #[cfg(all(not(test), not(target_arch = "wasm32")))]
@@ -92,10 +86,6 @@
 
     // test, native
     #[cfg(all(test, not(target_arch = "wasm32")))]
-=======
-
-    // native, release
-    #[cfg(not(test))]
     mod inner {
         use xmtp_proto::api_client::{
             ClientWithMetadata, XmtpIdentityClient, XmtpMlsClient, XmtpMlsStreams,
@@ -106,6 +96,7 @@
             Self: XmtpMlsClient
                 + XmtpMlsStreams
                 + XmtpIdentityClient
+                + crate::XmtpTestClient
                 + ClientWithMetadata
                 + Send
                 + Sync,
@@ -115,6 +106,7 @@
             T: XmtpMlsClient
                 + XmtpMlsStreams
                 + XmtpIdentityClient
+                + crate::XmtpTestClient
                 + ClientWithMetadata
                 + Send
                 + Sync
@@ -122,39 +114,6 @@
         {
         }
     }
-
-    // test, native
-    #[cfg(test)]
->>>>>>> 6b7a163e
-    mod inner {
-        use xmtp_proto::api_client::{
-            ClientWithMetadata, XmtpIdentityClient, XmtpMlsClient, XmtpMlsStreams,
-        };
-
-        pub trait XmtpApi
-        where
-            Self: XmtpMlsClient
-                + XmtpMlsStreams
-                + XmtpIdentityClient
-                + crate::XmtpTestClient
-                + ClientWithMetadata
-                + Send
-                + Sync,
-        {
-        }
-        impl<T> XmtpApi for T where
-            T: XmtpMlsClient
-                + XmtpMlsStreams
-                + XmtpIdentityClient
-                + crate::XmtpTestClient
-                + ClientWithMetadata
-                + Send
-                + Sync
-                + ?Sized
-        {
-        }
-    }
-<<<<<<< HEAD
 
     // test, wasm32
     #[cfg(all(test, target_arch = "wasm32"))]
@@ -185,8 +144,6 @@
         {
         }
     }
-=======
->>>>>>> 6b7a163e
 }
 
 #[cfg(any(test, feature = "test-utils", feature = "bench"))]
