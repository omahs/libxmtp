--- conflicted
+++ resolved
@@ -33,12 +33,8 @@
         membership_state -> Integer,
         installations_last_checked -> BigInt,
         purpose -> Integer,
-<<<<<<< HEAD
-        added_by_address -> Nullable<Text>,
+        added_by_address -> Text,
         rotated_at_ns -> BigInt,
-=======
-        added_by_address -> Text,
->>>>>>> d86ed90a
     }
 }
 
