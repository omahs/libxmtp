use std::{collections::HashSet, mem::Discriminant};

use openmls:: {
    credentials::errors::BasicCredentialError, 
    framing::{MlsMessageBodyIn, MlsMessageIn},
    group:: GroupEpoch,
    messages::Welcome,
    prelude::tls_codec::{Deserialize, Serialize, Error as TlsCodecError},
};

use openmls_traits::OpenMlsProvider;
use prost::EncodeError;
use thiserror::Error;

use xmtp_proto::{
    api_client::XmtpMlsClient,
    xmtp::mls::api::v1::{
        welcome_message::{Version as WelcomeMessageVersion, V1 as WelcomeMessageV1},
        GroupMessage, WelcomeMessage,
    },
};

use crate::{
    api_client_wrapper::{ApiClientWrapper, IdentityUpdate},
    groups::{
        validated_commit::CommitValidationError, AddressesOrInstallationIds, IntentError, MlsGroup,
        PreconfiguredPolicies,
    },
    identity::Identity,
    storage::{
        db_connection::DbConnection,
        group::{GroupMembershipState, StoredGroup},
        refresh_state::EntityKind,
        EncryptedMessageStore, StorageError,
    },
    types::Address,
    utils::address::sanitize_evm_addresses,
    verified_key_package::{KeyPackageVerificationError, VerifiedKeyPackage},
    xmtp_openmls_provider::XmtpOpenMlsProvider,
    Fetch,
};

/// Which network the Client is connected to
#[derive(Clone, Copy, Default, Debug)]
pub enum Network {
    Local(&'static str),
    #[default]
    Dev,
    Prod,
}

#[derive(Debug, Error)]
pub enum ClientError {
    #[error("Address validation: {0}")]
    AddressValidation(#[from] crate::utils::address::AddressValidationError),
    #[error("could not publish: {0}")]
    PublishError(String),
    #[error("storage error: {0}")]
    Storage(#[from] StorageError),
    #[error("dieselError: {0}")]
    Diesel(#[from] diesel::result::Error),
    #[error("Query failed: {0}")]
    QueryError(#[from] xmtp_proto::api_client::Error),
    #[error("identity error: {0}")]
    Identity(#[from] crate::identity::IdentityError),
    #[error("TLS Codec error: {0}")]
    TlsError(#[from] TlsCodecError),
    #[error("key package verification: {0}")]
    KeyPackageVerification(#[from] KeyPackageVerificationError),
    #[error("syncing errors: {0:?}")]
    SyncingError(Vec<MessageProcessingError>),
    #[error("Stream inconsistency error: {0}")]
    StreamInconsistency(String),
    #[error("generic:{0}")]
    Generic(String),
}

/// An enum of errors that can occur when reading and processing a message off the network
#[derive(Debug, Error)]
pub enum MessageProcessingError {
    #[error("[{0}] already processed")]
    AlreadyProcessed(u64),
    #[error("diesel error: {0}")]
    Diesel(#[from] diesel::result::Error),
    #[error("[{message_time_ns:?}] invalid sender with credential: {credential:?}")]
    InvalidSender {
        message_time_ns: u64,
        credential: Vec<u8>,
    },
    #[error("invalid payload")]
    InvalidPayload,
    #[error("openmls process message error: {0}")]
    OpenMlsProcessMessage(#[from] openmls::prelude::ProcessMessageError),
    #[error("merge pending commit: {0}")]
    MergePendingCommit(#[from] openmls::group::MergePendingCommitError<StorageError>),
    #[error("merge staged commit: {0}")]
    MergeStagedCommit(#[from] openmls::group::MergeCommitError<StorageError>),
    #[error(
        "no pending commit to merge. group epoch is {group_epoch:?} and got {message_epoch:?}"
    )]
    NoPendingCommit {
        message_epoch: GroupEpoch,
        group_epoch: GroupEpoch,
    },
    #[error("intent error: {0}")]
    Intent(#[from] IntentError),
    #[error("storage error: {0}")]
    Storage(#[from] crate::storage::StorageError),
    #[error("TLS Codec error: {0}")]
    TlsError(#[from] TlsCodecError),
    #[error("unsupported message type: {0:?}")]
    UnsupportedMessageType(Discriminant<MlsMessageBodyIn>),
    #[error("commit validation")]
    CommitValidation(#[from] CommitValidationError),
    #[error("codec")]
    Codec(#[from] crate::codecs::CodecError),
    #[error("encode proto: {0}")]
    EncodeProto(#[from] EncodeError),
    #[error("epoch increment not allowed")]
    EpochIncrementNotAllowed,
    #[error("Welcome processing error: {0}")]
    WelcomeProcessing(String),
<<<<<<< HEAD
    #[error("wrong credential type")]
    WrongCredentialType(#[from] BasicCredentialError),
=======
    #[error("proto decode error: {0}")]
    DecodeError(#[from] prost::DecodeError),
>>>>>>> d0bcb731
}

impl crate::retry::RetryableError for MessageProcessingError {
    fn is_retryable(&self) -> bool {
        match self {
            Self::Storage(s) => s.is_retryable(),
            _ => false,
        }
    }
}

impl From<String> for ClientError {
    fn from(value: String) -> Self {
        Self::Generic(value)
    }
}

impl From<&str> for ClientError {
    fn from(value: &str) -> Self {
        Self::Generic(value.to_string())
    }
}

/// Clients manage access to the network, identity, and data store
#[derive(Debug)]
pub struct Client<ApiClient> {
    pub(crate) api_client: ApiClientWrapper<ApiClient>,
    pub(crate) _network: Network,
    pub(crate) identity: Identity,
    pub(crate) store: EncryptedMessageStore,
}

impl<'a, ApiClient> Client<ApiClient>
where
    ApiClient: XmtpMlsClient,
{
    /// Create a new client with the given network, identity, and store.
    /// It is expected that most users will use the [`ClientBuilder`](crate::builder::ClientBuilder) instead of instantiating
    /// a client directly.
    pub fn new(
        api_client: ApiClientWrapper<ApiClient>,
        network: Network,
        identity: Identity,
        store: EncryptedMessageStore,
    ) -> Self {
        Self {
            api_client,
            _network: network,
            identity,
            store,
        }
    }

    /// Get the account address of the blockchain account associated with this client
    pub fn account_address(&self) -> Address {
        self.identity.account_address.clone()
    }

    /// The installation public key is the primary identifier for an installation
    pub fn installation_public_key(&self) -> Vec<u8> {
        self.identity.installation_keys.to_public_vec()
    }

    /// In some cases, the client may need a signature from the wallet to call [`register_identity`](Self::register_identity).
    /// Integrators should always check the `text_to_sign` return value of this function before calling [`register_identity`](Self::register_identity).
    /// If `text_to_sign` returns `None`, then the wallet signature is not required and [`register_identity`](Self::register_identity) can be called with None as an argument.
    pub fn text_to_sign(&self) -> Option<String> {
        self.identity.text_to_sign()
    }

    pub(crate) fn mls_provider(&self, conn: &'a DbConnection<'a>) -> XmtpOpenMlsProvider<'a> {
        XmtpOpenMlsProvider::<'a>::new(conn)
    }

    /// Create a new group with the default settings
    pub fn create_group(
        &self,
        permissions: Option<PreconfiguredPolicies>,
    ) -> Result<MlsGroup<ApiClient>, ClientError> {
        log::info!("creating group");

        let group = MlsGroup::create_and_insert(self, GroupMembershipState::Allowed, permissions)
            .map_err(|e| ClientError::Generic(format!("group create error {}", e)))?;

        Ok(group)
    }

    /// Look up a group by its ID
    /// Returns a [`MlsGroup`] if the group exists, or an error if it does not
    pub fn group(&self, group_id: Vec<u8>) -> Result<MlsGroup<ApiClient>, ClientError> {
        let conn = &mut self.store.conn()?;
        let stored_group: Option<StoredGroup> = conn.fetch(&group_id)?;
        match stored_group {
            Some(group) => Ok(MlsGroup::new(self, group.id, group.created_at_ns)),
            None => Err(ClientError::Generic("group not found".to_string())),
        }
    }

    /// Query for groups with optional filters
    ///
    /// Filters:
    /// - allowed_states: only return groups with the given membership states
    /// - created_after_ns: only return groups created after the given timestamp (in nanoseconds)
    /// - created_before_ns: only return groups created before the given timestamp (in nanoseconds)
    /// - limit: only return the first `limit` groups
    pub fn find_groups(
        &self,
        allowed_states: Option<Vec<GroupMembershipState>>,
        created_after_ns: Option<i64>,
        created_before_ns: Option<i64>,
        limit: Option<i64>,
    ) -> Result<Vec<MlsGroup<ApiClient>>, ClientError> {
        Ok(self
            .store
            .conn()?
            .find_groups(allowed_states, created_after_ns, created_before_ns, limit)?
            .into_iter()
            .map(|stored_group| MlsGroup::new(self, stored_group.id, stored_group.created_at_ns))
            .collect())
    }

    /// Register the identity with the network
    /// Callers should always check the result of [`text_to_sign`](Self::text_to_sign) before invoking this function.
    ///
    /// If `text_to_sign` returns `None`, then the wallet signature is not required and this function can be called with `None`.
    ///
    /// If `text_to_sign` returns `Some`, then the caller should sign the text with their wallet and pass the signature to this function.
    pub async fn register_identity(
        &self,
        recoverable_wallet_signature: Option<Vec<u8>>,
    ) -> Result<(), ClientError> {
        log::info!("registering identity");
        let connection = self.store.conn()?;
        let provider = self.mls_provider(&connection);
        self.identity
            .register(&provider, &self.api_client, recoverable_wallet_signature)
            .await?;
        Ok(())
    }

    /// Upload a new key package to the network replacing an existing key package
    /// This is expected to be run any time the client receives new Welcome messages
    pub async fn rotate_key_package(&self) -> Result<(), ClientError> {
        let connection = self.store.conn()?;
        let kp = self
            .identity
            .new_key_package(&self.mls_provider(&connection))?;
        let kp_bytes = kp.tls_serialize_detached()?;
        self.api_client.upload_key_package(kp_bytes).await?;

        Ok(())
    }

    /// Get a list of `installation_id`s associated with the given `account_addresses`
    /// One `account_address` may have multiple `installation_id`s if the account has multiple applications or devices on the network
    pub async fn get_all_active_installation_ids(
        &self,
        account_addresses: Vec<String>,
    ) -> Result<Vec<Vec<u8>>, ClientError> {
        let update_mapping = self
            .api_client
            .get_identity_updates(0, account_addresses)
            .await?;

        let mut installation_ids: Vec<Vec<u8>> = vec![];

        for (_, updates) in update_mapping {
            let mut tmp: HashSet<Vec<u8>> = HashSet::new();
            for update in updates {
                match update {
                    IdentityUpdate::Invalid => {}
                    IdentityUpdate::NewInstallation(new_installation) => {
                        // TODO: Validate credential
                        tmp.insert(new_installation.installation_key);
                    }
                    IdentityUpdate::RevokeInstallation(revoke_installation) => {
                        tmp.remove(&revoke_installation.installation_key);
                    }
                }
            }
            installation_ids.extend(tmp);
        }

        Ok(installation_ids)
    }

    pub(crate) async fn query_group_messages(
        &self,
        group_id: &Vec<u8>,
        conn: &'a DbConnection<'a>,
    ) -> Result<Vec<GroupMessage>, ClientError> {
        let id_cursor = conn.get_last_cursor_for_id(group_id, EntityKind::Group)?;

        let welcomes = self
            .api_client
            .query_group_messages(group_id.clone(), Some(id_cursor as u64))
            .await?;

        Ok(welcomes)
    }

    pub(crate) async fn query_welcome_messages(
        &self,
        conn: &'a DbConnection<'a>,
    ) -> Result<Vec<WelcomeMessage>, ClientError> {
        let installation_id = self.installation_public_key();
        let id_cursor = conn.get_last_cursor_for_id(&installation_id, EntityKind::Welcome)?;

        let welcomes = self
            .api_client
            .query_welcome_messages(installation_id, Some(id_cursor as u64))
            .await?;

        Ok(welcomes)
    }

    pub(crate) fn process_for_id<ProcessingFn, ReturnValue>(
        &self,
        entity_id: &Vec<u8>,
        entity_kind: EntityKind,
        cursor: u64,
        process_envelope: ProcessingFn,
    ) -> Result<ReturnValue, MessageProcessingError>
    where
        ProcessingFn: FnOnce(XmtpOpenMlsProvider) -> Result<ReturnValue, MessageProcessingError>,
    {
        self.store.transaction(|provider| {
            let is_updated =
                provider
                    .conn()
                    .update_cursor(entity_id, entity_kind, cursor as i64)?;
            if !is_updated {
                return Err(MessageProcessingError::AlreadyProcessed(cursor));
            }
            process_envelope(provider)
        })
    }

    pub(crate) async fn get_key_packages(
        &self,
        address_or_id: AddressesOrInstallationIds,
    ) -> Result<Vec<VerifiedKeyPackage>, ClientError> {
        match address_or_id {
            AddressesOrInstallationIds::AccountAddresses(addrs) => {
                self.get_key_packages_for_account_addresses(addrs).await
            }
            AddressesOrInstallationIds::InstallationIds(ids) => {
                self.get_key_packages_for_installation_ids(ids).await
            }
        }
    }

    // Get a flat list of one key package per installation for all the wallet addresses provided.
    // Revoked installations will be omitted from the list
    #[allow(dead_code)]
    pub(crate) async fn get_key_packages_for_account_addresses(
        &self,
        account_addresses: Vec<String>,
    ) -> Result<Vec<VerifiedKeyPackage>, ClientError> {
        let installation_ids = self
            .get_all_active_installation_ids(account_addresses)
            .await?;

        self.get_key_packages_for_installation_ids(installation_ids)
            .await
    }

    pub(crate) async fn get_key_packages_for_installation_ids(
        &self,
        installation_ids: Vec<Vec<u8>>,
    ) -> Result<Vec<VerifiedKeyPackage>, ClientError> {
        let key_package_results = self.api_client.fetch_key_packages(installation_ids).await?;

        let conn = self.store.conn()?;

        Ok(key_package_results
            .values()
            .map(|bytes| {
                VerifiedKeyPackage::from_bytes(self.mls_provider(&conn).crypto(), bytes.as_slice())
            })
            .collect::<Result<_, _>>()?)
    }

    /// Download all unread welcome messages and convert to groups.
    /// Returns any new groups created in the operation
    pub async fn sync_welcomes(&self) -> Result<Vec<MlsGroup<ApiClient>>, ClientError> {
        let envelopes = self.query_welcome_messages(&self.store.conn()?).await?;
        let id = self.installation_public_key();
        let groups: Vec<MlsGroup<ApiClient>> = envelopes
            .into_iter()
            .filter_map(|envelope: WelcomeMessage| {
                let welcome_v1 = match extract_welcome_message(envelope) {
                    Ok(inner) => inner,
                    Err(err) => {
                        log::error!("failed to extract welcome message: {}", err);
                        return None;
                    }
                };

                self.process_for_id(&id, EntityKind::Welcome, welcome_v1.id, |provider| {
                    // TODO: Abort if error is retryable
                    match MlsGroup::create_from_encrypted_welcome(
                        self,
                        &provider,
                        welcome_v1.hpke_public_key.as_slice(),
                        welcome_v1.data,
                    ) {
                        Ok(mls_group) => Ok(Some(mls_group)),
                        Err(err) => {
                            log::error!("failed to create group from welcome: {}", err);
                            Err(MessageProcessingError::WelcomeProcessing(err.to_string()))
                        }
                    }
                })
                .ok()
                .flatten()
            })
            .collect();

        Ok(groups)
    }

    /// Check whether an account_address has a key package registered on the network
    ///
    /// Arguments:
    /// - account_addresses: a list of account addresses to check
    ///
    /// Returns:
    /// A Vec of booleans indicating whether each account address has a key package registered on the network
    pub async fn can_message(
        &self,
        account_addresses: Vec<String>,
    ) -> Result<Vec<bool>, ClientError> {
        let account_addresses = sanitize_evm_addresses(account_addresses)?;
        let identity_updates = self
            .api_client
            .get_identity_updates(0, account_addresses.clone())
            .await?;

        Ok(account_addresses
            .iter()
            .map(|address| {
                identity_updates
                    .get(address)
                    .map(has_active_installation)
                    .unwrap_or(false)
            })
            .collect())
    }
}

pub(crate) fn extract_welcome_message(
    welcome: WelcomeMessage,
) -> Result<WelcomeMessageV1, ClientError> {
    match welcome.version {
        Some(WelcomeMessageVersion::V1(welcome)) => Ok(welcome),
        _ => Err(ClientError::Generic(
            "unexpected message type in welcome".to_string(),
        )),
    }
}

pub fn deserialize_welcome(welcome_bytes: &Vec<u8>) -> Result<Welcome, ClientError> {
    // let welcome_proto = WelcomeMessageProto::decode(&mut welcome_bytes.as_slice())?;
    let welcome = MlsMessageIn::tls_deserialize(&mut welcome_bytes.as_slice())?;
    match welcome.extract() {
        MlsMessageBodyIn::Welcome(welcome) => Ok(welcome),
        _ => Err(ClientError::Generic(
            "unexpected message type in welcome".to_string(),
        )),
    }
}

fn has_active_installation(updates: &Vec<IdentityUpdate>) -> bool {
    let mut active_count = 0;
    for update in updates {
        match update {
            IdentityUpdate::Invalid => {}
            IdentityUpdate::NewInstallation(_) => active_count += 1,
            IdentityUpdate::RevokeInstallation(_) => active_count -= 1,
        }
    }

    active_count > 0
}

#[cfg(test)]
mod tests {
    use xmtp_cryptography::utils::generate_local_wallet;

    use crate::{
        builder::ClientBuilder,
        hpke::{decrypt_welcome, encrypt_welcome},
        InboxOwner,
    };

    #[tokio::test]
    async fn test_mls_error() {
        let client = ClientBuilder::new_test_client(&generate_local_wallet()).await;
        let result = client.api_client.register_installation(vec![1, 2, 3]).await;

        assert!(result.is_err());
        let error_string = result.err().unwrap().to_string();
        assert!(error_string.contains("invalid identity"));
    }

    #[tokio::test]
    async fn test_register_installation() {
        let wallet = generate_local_wallet();
        let client = ClientBuilder::new_test_client(&wallet).await;

        // Make sure the installation is actually on the network
        let installation_ids = client
            .get_all_active_installation_ids(vec![wallet.get_address()])
            .await
            .unwrap();
        assert_eq!(installation_ids.len(), 1);
    }

    #[tokio::test]
    async fn test_rotate_key_package() {
        let wallet = generate_local_wallet();
        let client = ClientBuilder::new_test_client(&wallet).await;

        // Get original KeyPackage.
        let kp1 = client
            .get_key_packages_for_installation_ids(vec![client.installation_public_key()])
            .await
            .unwrap();
        assert_eq!(kp1.len(), 1);
        let init1 = kp1[0].inner.hpke_init_key();

        // Rotate and fetch again.
        client.rotate_key_package().await.unwrap();

        let kp2 = client
            .get_key_packages_for_installation_ids(vec![client.installation_public_key()])
            .await
            .unwrap();
        assert_eq!(kp2.len(), 1);
        let init2 = kp2[0].inner.hpke_init_key();

        assert_ne!(init1, init2);
    }

    #[tokio::test]
    async fn test_find_groups() {
        let client = ClientBuilder::new_test_client(&generate_local_wallet()).await;
        let group_1 = client.create_group(None).unwrap();
        let group_2 = client.create_group(None).unwrap();

        let groups = client.find_groups(None, None, None, None).unwrap();
        assert_eq!(groups.len(), 2);
        assert_eq!(groups[0].group_id, group_1.group_id);
        assert_eq!(groups[1].group_id, group_2.group_id);
    }

    #[tokio::test]
    async fn test_sync_welcomes() {
        let alice = ClientBuilder::new_test_client(&generate_local_wallet()).await;
        let bob = ClientBuilder::new_test_client(&generate_local_wallet()).await;

        let alice_bob_group = alice.create_group(None).unwrap();
        alice_bob_group
            .add_members_by_installation_id(vec![bob.installation_public_key()])
            .await
            .unwrap();

        let bob_received_groups = bob.sync_welcomes().await.unwrap();
        assert_eq!(bob_received_groups.len(), 1);
        assert_eq!(
            bob_received_groups.first().unwrap().group_id,
            alice_bob_group.group_id
        );

        let duplicate_received_groups = bob.sync_welcomes().await.unwrap();
        assert_eq!(duplicate_received_groups.len(), 0);
    }

    #[tokio::test]
    async fn test_can_message() {
        let amal = ClientBuilder::new_test_client(&generate_local_wallet()).await;
        let bola = ClientBuilder::new_test_client(&generate_local_wallet()).await;
        let charlie_address = generate_local_wallet().get_address();

        let can_message_result = amal
            .can_message(vec![
                amal.account_address(),
                bola.account_address(),
                charlie_address,
            ])
            .await
            .unwrap();
        assert_eq!(can_message_result, vec![true, true, false]);
    }

    #[tokio::test]
    async fn test_welcome_encryption() {
        let client = ClientBuilder::new_test_client(&generate_local_wallet()).await;
        let conn = client.store.conn().unwrap();
        let provider = client.mls_provider(&conn);

        let kp = client.identity.new_key_package(&provider).unwrap();
        let hpke_public_key = kp.hpke_init_key().as_slice();
        let to_encrypt = vec![1, 2, 3];

        // Encryption doesn't require any details about the sender, so we can test using one client
        let encrypted = encrypt_welcome(to_encrypt.as_slice(), hpke_public_key).unwrap();

        let decrypted = decrypt_welcome(&provider, hpke_public_key, encrypted.as_slice()).unwrap();

        assert_eq!(decrypted, to_encrypt);
    }

    #[tokio::test]
    async fn test_add_remove_then_add_again() {
        let amal = ClientBuilder::new_test_client(&generate_local_wallet()).await;
        let bola = ClientBuilder::new_test_client(&generate_local_wallet()).await;

        // Create a group and invite bola
        let amal_group = amal.create_group(None).unwrap();
        amal_group
            .add_members_by_installation_id(vec![bola.installation_public_key()])
            .await
            .unwrap();
        assert_eq!(amal_group.members().unwrap().len(), 2);

        // Now remove bola
        amal_group
            .remove_members_by_installation_id(vec![bola.installation_public_key()])
            .await
            .unwrap();
        assert_eq!(amal_group.members().unwrap().len(), 1);

        // See if Bola can see that they were added to the group
        bola.sync_welcomes().await.unwrap();
        let bola_groups = bola.find_groups(None, None, None, None).unwrap();
        assert_eq!(bola_groups.len(), 1);
        let bola_group = bola_groups.first().unwrap();
        bola_group.sync().await.unwrap();

        // Bola should have one readable message (them being added to the group)
        let mut bola_messages = bola_group
            .find_messages(None, None, None, None, None)
            .unwrap();
        assert_eq!(bola_messages.len(), 1);

        // Add Bola back to the group
        amal_group
            .add_members_by_installation_id(vec![bola.installation_public_key()])
            .await
            .unwrap();
        bola.sync_welcomes().await.unwrap();

        // Send a message from Amal, now that Bola is back in the group
        amal_group
            .send_message(vec![1, 2, 3].as_slice())
            .await
            .unwrap();

        // Sync Bola's state to get the latest
        bola_group.sync().await.unwrap();
        // Find Bola's updated list of messages
        bola_messages = bola_group
            .find_messages(None, None, None, None, None)
            .unwrap();
        // Bola should have been able to decrypt the last message
        assert_eq!(bola_messages.len(), 2);
        assert_eq!(
            bola_messages.get(1).unwrap().decrypted_message_bytes,
            vec![1, 2, 3]
        )
    }
}<|MERGE_RESOLUTION|>--- conflicted
+++ resolved
@@ -1,13 +1,12 @@
 use std::{collections::HashSet, mem::Discriminant};
 
-use openmls:: {
-    credentials::errors::BasicCredentialError, 
+use openmls::{
+    credentials::errors::BasicCredentialError,
     framing::{MlsMessageBodyIn, MlsMessageIn},
-    group:: GroupEpoch,
+    group::GroupEpoch,
     messages::Welcome,
-    prelude::tls_codec::{Deserialize, Serialize, Error as TlsCodecError},
+    prelude::tls_codec::{Deserialize, Error as TlsCodecError, Serialize},
 };
-
 use openmls_traits::OpenMlsProvider;
 use prost::EncodeError;
 use thiserror::Error;
@@ -120,13 +119,10 @@
     EpochIncrementNotAllowed,
     #[error("Welcome processing error: {0}")]
     WelcomeProcessing(String),
-<<<<<<< HEAD
     #[error("wrong credential type")]
     WrongCredentialType(#[from] BasicCredentialError),
-=======
     #[error("proto decode error: {0}")]
     DecodeError(#[from] prost::DecodeError),
->>>>>>> d0bcb731
 }
 
 impl crate::retry::RetryableError for MessageProcessingError {
