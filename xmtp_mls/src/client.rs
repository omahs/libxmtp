--- conflicted
+++ resolved
@@ -4,10 +4,7 @@
     identity::Identity,
     storage::{EncryptedMessageStore, StorageError},
 };
-<<<<<<< HEAD
 use xmtp_proto::api_client::{XmtpApiClient, XmtpMlsClient};
-=======
->>>>>>> 31b9f69c
 
 #[derive(Clone, Copy, Default, Debug)]
 pub enum Network {
@@ -43,29 +40,14 @@
     }
 }
 
-<<<<<<< HEAD
-pub struct Client<A>
-where
-    A: XmtpApiClient + XmtpMlsClient,
-{
-    pub api_client: A,
-=======
 pub struct Client<ApiClient> {
     pub api_client: ApiClient,
->>>>>>> 31b9f69c
     pub(crate) _network: Network,
     pub(crate) _identity: Identity,
     pub store: EncryptedMessageStore, // Temporarily exposed outside crate for CLI client
 }
 
-<<<<<<< HEAD
-impl<A> Client<A>
-where
-    A: XmtpApiClient + XmtpMlsClient,
-{
-=======
 impl<ApiClient> Client<ApiClient> {
->>>>>>> 31b9f69c
     pub fn new(
         api_client: ApiClient,
         network: Network,
