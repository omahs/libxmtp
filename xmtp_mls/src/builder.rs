--- conflicted
+++ resolved
@@ -55,17 +55,8 @@
     }
 }
 
-<<<<<<< HEAD
-pub struct ClientBuilder<A, O>
-where
-    A: XmtpApiClient + Default + XmtpMlsClient,
-    O: InboxOwner,
-{
-    api_client: Option<A>,
-=======
 pub struct ClientBuilder<ApiClient, Owner> {
     api_client: Option<ApiClient>,
->>>>>>> 31b9f69c
     network: Network,
     identity: Option<Identity>,
     store: Option<EncryptedMessageStore>,
@@ -74,13 +65,8 @@
 
 impl<ApiClient, Owner> ClientBuilder<ApiClient, Owner>
 where
-<<<<<<< HEAD
-    A: XmtpApiClient + Default + XmtpMlsClient,
-    O: InboxOwner,
-=======
-    ApiClient: XmtpApiClient,
+    ApiClient: XmtpApiClient + XmtpMlsClient,
     Owner: InboxOwner,
->>>>>>> 31b9f69c
 {
     pub fn new(strat: IdentityStrategy<Owner>) -> Self {
         Self {
