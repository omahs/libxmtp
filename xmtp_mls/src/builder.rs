--- conflicted
+++ resolved
@@ -142,22 +142,6 @@
         }
 
         pub async fn new_test_client(owner: &impl InboxOwner) -> Client<GrpcClient> {
-<<<<<<< HEAD
-            let client = Self::new(IdentityStrategy::CreateIfNotFound(
-                owner.get_address(),
-                None,
-            ))
-            .temp_store()
-            .local_grpc()
-            .await
-            .build()
-            .await
-            .unwrap();
-            // TODO: Add signature
-            // let signature: Option<Vec<u8>> =
-            //     client.get_signature_request().unwrap().add_signature();
-            // client.register_identity(signature).await.unwrap();
-=======
             let client = Self::new(owner.into())
                 .temp_store()
                 .local_grpc()
@@ -170,7 +154,6 @@
                 .text_to_sign()
                 .map(|text| owner.sign(&text).unwrap().into());
             client.register_identity(signature).await.unwrap();
->>>>>>> 8aec721b
 
             client
         }
