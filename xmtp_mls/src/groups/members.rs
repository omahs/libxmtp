--- conflicted
+++ resolved
@@ -74,30 +74,18 @@
         // let bola_a = ClientBuilder::new_test_client(&bola_wallet).await;
         // let bola_b = ClientBuilder::new_test_client(&bola_wallet).await;
 
-<<<<<<< HEAD
-        let group = amal.create_group(None).unwrap();
+        // let group = amal.create_group(None).unwrap();
         // Add both of Bola's installations to the group
-        group
-            .add_members_by_installation_id(
-                vec![
-                    bola_a.installation_public_key(),
-                    bola_b.installation_public_key(),
-                ],
-                &amal,
-            )
-            .await
-            .unwrap();
-=======
-        // let group = amal.create_group(None).unwrap();
-        // // Add both of Bola's installations to the group
         // group
-        //     .add_members_by_installation_id(vec![
-        //         bola_a.installation_public_key(),
-        //         bola_b.installation_public_key(),
-        //     ])
+        //     .add_members_by_installation_id(
+        //         vec![
+        //             bola_a.installation_public_key(),
+        //             bola_b.installation_public_key(),
+        //         ],
+        //         &amal,
+        //     )
         //     .await
         //     .unwrap();
->>>>>>> 214a7b3d
 
         // let members = group.members().unwrap();
         // // The three installations should count as two members
