--- conflicted
+++ resolved
@@ -178,11 +178,7 @@
         }
         debug!(
             "[{}] processing own message for intent {} / {:?}",
-<<<<<<< HEAD
-            self.client.inbox_id(),
-=======
-            self.context.account_address(),
->>>>>>> 8aec721b
+            self.context.inbox_id(),
             intent.id,
             intent.kind
         );
@@ -215,14 +211,7 @@
                     openmls_group,
                 )?;
 
-<<<<<<< HEAD
-                debug!("[{}] merging pending commit", self.client.inbox_id());
-=======
-                debug!(
-                    "[{}] merging pending commit",
-                    self.context.account_address()
-                );
->>>>>>> 8aec721b
+                debug!("[{}] merging pending commit", self.context.inbox_id());
                 if let Err(MergePendingCommitError::MlsGroupStateError(err)) =
                     openmls_group.merge_pending_commit(&provider)
                 {
@@ -251,16 +240,7 @@
                         idempotency_key,
                         content,
                     })) => {
-<<<<<<< HEAD
                         let message_id = calculate_message_id(group_id, &content, &idempotency_key);
-=======
-                        let message_id = calculate_message_id(
-                            group_id,
-                            &content,
-                            &self.context.account_address(),
-                            &idempotency_key,
-                        );
->>>>>>> 8aec721b
 
                         conn.set_delivery_status_to_published(&message_id, envelope_timestamp_ns)?;
                     }
@@ -294,14 +274,7 @@
         envelope_timestamp_ns: u64,
         allow_epoch_increment: bool,
     ) -> Result<(), MessageProcessingError> {
-<<<<<<< HEAD
-        debug!("[{}] processing private message", self.client.inbox_id());
-=======
-        debug!(
-            "[{}] processing private message",
-            self.context.account_address()
-        );
->>>>>>> 8aec721b
+        debug!("[{}] processing private message", self.context.inbox_id());
         let decrypted_message = openmls_group.process_message(provider, message)?;
         let (sender_account_address, sender_installation_id) =
             validate_message_sender(openmls_group, &decrypted_message, envelope_timestamp_ns)?;
@@ -319,17 +292,8 @@
                         idempotency_key,
                         content,
                     })) => {
-<<<<<<< HEAD
                         let message_id =
                             calculate_message_id(&self.group_id, &content, &idempotency_key);
-=======
-                        let message_id = calculate_message_id(
-                            &self.group_id,
-                            &content,
-                            &self.context.account_address(),
-                            &idempotency_key,
-                        );
->>>>>>> 8aec721b
                         StoredGroupMessage {
                             id: message_id,
                             group_id: self.group_id.clone(),
@@ -352,17 +316,8 @@
                         })) => {
                             let contents =
                                 format!("{request_id}{DELIMITER}{pin_code}").into_bytes();
-<<<<<<< HEAD
                             let message_id =
                                 calculate_message_id(&self.group_id, &contents, &idempotency_key);
-=======
-                            let message_id = calculate_message_id(
-                                &self.group_id,
-                                &contents,
-                                &self.context.account_address(),
-                                &idempotency_key,
-                            );
->>>>>>> 8aec721b
                             StoredGroupMessage {
                                 id: message_id,
                                 group_id: self.group_id.clone(),
@@ -387,17 +342,8 @@
                                 encryption_key, signing_key, bundle_hash
                             )
                             .into_bytes();
-<<<<<<< HEAD
                             let message_id =
                                 calculate_message_id(&self.group_id, &contents, &idempotency_key);
-=======
-                            let message_id = calculate_message_id(
-                                &self.group_id,
-                                &contents,
-                                &self.context.account_address(),
-                                &idempotency_key,
-                            );
->>>>>>> 8aec721b
                             StoredGroupMessage {
                                 id: message_id,
                                 group_id: self.group_id.clone(),
@@ -429,11 +375,7 @@
                 }
                 debug!(
                     "[{}] received staged commit. Merging and clearing any pending commits",
-<<<<<<< HEAD
-                    self.client.inbox_id()
-=======
-                    self.context.account_address()
->>>>>>> 8aec721b
+                    self.context.inbox_id()
                 );
 
                 let sc = *staged_commit;
@@ -582,11 +524,7 @@
             }
             log::info!(
                 "{}: Storing a transcript message with {} members added and {} members removed",
-<<<<<<< HEAD
-                self.client.inbox_id(),
-=======
-                &self.context.account_address(),
->>>>>>> 8aec721b
+                self.context.inbox_id(),
                 validated_commit.members_added.len(),
                 validated_commit.members_removed.len()
             );
