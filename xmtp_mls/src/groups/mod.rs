mod group_metadata;
mod group_permissions;
mod intents;
mod members;
mod subscriptions;
pub mod validated_commit;
use crate::codecs::ContentCodec;
use intents::SendMessageIntentData;
use log::debug;
use openmls::{
    extensions::{Extension, Extensions, ProtectedMetadata},
    framing::ProtocolMessage,
    group::{MergePendingCommitError, MlsGroupJoinConfig},
    prelude::{
        CredentialWithKey, CryptoConfig, GroupId, LeafNodeIndex, MlsGroup as OpenMlsGroup,
        MlsGroupCreateConfig, MlsMessageIn, MlsMessageInBody, PrivateMessageIn, ProcessedMessage,
        ProcessedMessageContent, Sender, Welcome as MlsWelcome, WireFormatPolicy,
    },
    prelude_test::KeyPackage,
};
use openmls_traits::OpenMlsProvider;
use prost::Message;
use std::mem::discriminant;
use thiserror::Error;
use tls_codec::{Deserialize, Serialize};
use xmtp_cryptography::signature::{is_valid_ed25519_public_key, is_valid_ethereum_address};
use xmtp_proto::{
    api_client::{XmtpApiClient, XmtpMlsClient},
    xmtp::mls::api::v1::{
        welcome_message_input::{
            Version as WelcomeMessageInputVersion, V1 as WelcomeMessageInputV1,
        },
        group_message::{
            Version as GroupMessageVersion, V1 as GroupMessageV1,
        },
        WelcomeMessageInput, GroupMessage, GroupMessageInput,
    },
    xmtp::mls::message_contents::GroupMembershipChanges,
};

pub use self::intents::{AddressesOrInstallationIds, IntentError};
use self::{
    group_metadata::{ConversationType, GroupMetadata, GroupMetadataError},
    group_permissions::{default_group_policy, PolicySet},
    intents::{AddMembersIntentData, PostCommitAction, RemoveMembersIntentData},
    validated_commit::CommitValidationError,
};
use crate::{
    client::{ClientError, MessageProcessingError},
    codecs::membership_change::GroupMembershipChangeCodec,
    configuration::CIPHERSUITE,
    groups::validated_commit::ValidatedCommit,
    identity::Identity,
    retry,
    retry::{Retry, RetryableError},
    retry_async, retryable,
    storage::{
        db_connection::DbConnection,
        group::{GroupMembershipState, StoredGroup},
        group_intent::{IntentKind, IntentState, NewGroupIntent, StoredGroupIntent},
        group_message::{GroupMessageKind, StoredGroupMessage},
        StorageError,
    },
    utils::{hash::sha256, id::get_message_id, time::now_ns},
    xmtp_openmls_provider::XmtpOpenMlsProvider,
    Client, Delete, Store,
};

#[derive(Debug, Error)]
pub enum GroupError {
    #[error("group not found")]
    GroupNotFound,
    #[error("api error: {0}")]
    Api(#[from] xmtp_proto::api_client::Error),
    #[error("storage error: {0}")]
    Storage(#[from] crate::storage::StorageError),
    #[error("intent error: {0}")]
    Intent(#[from] IntentError),
    #[error("create message: {0}")]
    CreateMessage(#[from] openmls::prelude::CreateMessageError),
    #[error("tls serialization: {0}")]
    TlsSerialization(#[from] tls_codec::Error),
    #[error("add members: {0}")]
    AddMembers(#[from] openmls::prelude::AddMembersError<StorageError>),
    #[error("remove members: {0}")]
    RemoveMembers(#[from] openmls::prelude::RemoveMembersError<StorageError>),
    #[error("group create: {0}")]
    GroupCreate(#[from] openmls::prelude::NewGroupError<StorageError>),
    #[error("self update: {0}")]
    SelfUpdate(#[from] openmls::group::SelfUpdateError<StorageError>),
    #[error("welcome error: {0}")]
    WelcomeError(#[from] openmls::prelude::WelcomeError<StorageError>),
    #[error("Invalid extension {0}")]
    InvalidExtension(#[from] openmls::prelude::InvalidExtensionError),
    #[error("Invalid signature: {0}")]
    Signature(#[from] openmls::prelude::SignatureError),
    #[error("client: {0}")]
    Client(#[from] ClientError),
    #[error("receive error: {0}")]
    ReceiveError(#[from] MessageProcessingError),
    #[error("Receive errors: {0:?}")]
    ReceiveErrors(Vec<MessageProcessingError>),
    #[error("generic: {0}")]
    Generic(String),
    #[error("diesel error {0}")]
    Diesel(#[from] diesel::result::Error),
    #[error("The address {0:?} is not a valid ethereum address")]
    InvalidAddresses(Vec<String>),
    #[error("Public Keys {0:?} are not valid ed25519 public keys")]
    InvalidPublicKeys(Vec<Vec<u8>>),
    #[error("Commit validation error {0}")]
    CommitValidation(#[from] CommitValidationError),
    #[error("Metadata error {0}")]
    GroupMetadata(#[from] GroupMetadataError),
}

impl RetryableError for GroupError {
    fn is_retryable(&self) -> bool {
        match self {
            Self::ReceiveError(msg) => retryable!(msg),
            Self::AddMembers(members) => retryable!(members),
            Self::RemoveMembers(members) => retryable!(members),
            Self::GroupCreate(group) => retryable!(group),
            Self::SelfUpdate(update) => retryable!(update),
            Self::WelcomeError(welcome) => retryable!(welcome),
            _ => false,
        }
    }
}

pub struct MlsGroup<'c, ApiClient> {
    pub group_id: Vec<u8>,
    pub created_at_ns: i64,
    client: &'c Client<ApiClient>,
}

impl<'c, ApiClient> MlsGroup<'c, ApiClient>
where
    ApiClient: XmtpApiClient + XmtpMlsClient,
{
    // Creates a new group instance. Does not validate that the group exists in the DB
    pub fn new(client: &'c Client<ApiClient>, group_id: Vec<u8>, created_at_ns: i64) -> Self {
        Self {
            client,
            group_id,
            created_at_ns,
        }
    }

    pub fn load_mls_group(
        &self,
        provider: &XmtpOpenMlsProvider,
    ) -> Result<OpenMlsGroup, GroupError> {
        let mls_group =
            OpenMlsGroup::load(&GroupId::from_slice(&self.group_id), provider.key_store())
                .ok_or(GroupError::GroupNotFound)?;

        Ok(mls_group)
    }

    pub fn create_and_insert(
        client: &'c Client<ApiClient>,
        membership_state: GroupMembershipState,
    ) -> Result<Self, GroupError> {
        let conn = client.store.conn()?;
        let provider = XmtpOpenMlsProvider::new(&conn);
        let protected_metadata =
            build_protected_metadata_extension(&client.identity, default_group_policy())?;
        let group_config = build_group_config(protected_metadata)?;

        let mut mls_group = OpenMlsGroup::new(
            &provider,
            &client.identity.installation_keys,
            &group_config,
            CredentialWithKey {
                credential: client.identity.credential.clone(),
                signature_key: client.identity.installation_keys.to_public_vec().into(),
            },
        )?;

        mls_group.save(provider.key_store())?;
        let group_id = mls_group.group_id().to_vec();
        let stored_group = StoredGroup::new(group_id.clone(), now_ns(), membership_state);
        stored_group.store(provider.conn())?;
        Ok(Self::new(client, group_id, stored_group.created_at_ns))
    }

    pub fn create_from_welcome(
        client: &'c Client<ApiClient>,
        provider: &XmtpOpenMlsProvider,
        welcome: MlsWelcome,
    ) -> Result<Self, GroupError> {
        let mut mls_group =
            OpenMlsGroup::new_from_welcome(provider, &build_group_join_config(), welcome, None)?;
        mls_group.save(provider.key_store())?;

        let group_id = mls_group.group_id().to_vec();
        let stored_group =
            StoredGroup::new(group_id.clone(), now_ns(), GroupMembershipState::Pending);
        stored_group.store(provider.conn())?;

        Ok(Self::new(client, group_id, stored_group.created_at_ns))
    }

    pub fn find_messages(
        &self,
        kind: Option<GroupMessageKind>,
        sent_before_ns: Option<i64>,
        sent_after_ns: Option<i64>,
        limit: Option<i64>,
    ) -> Result<Vec<StoredGroupMessage>, GroupError> {
        let conn = self.client.store.conn()?;
        let messages =
            conn.get_group_messages(&self.group_id, sent_after_ns, sent_before_ns, kind, limit)?;

        Ok(messages)
    }

    fn validate_message_sender(
        &self,
        openmls_group: &mut OpenMlsGroup,
        decrypted_message: &ProcessedMessage,
        message_created_ns: u64,
    ) -> Result<(String, Vec<u8>), MessageProcessingError> {
        let mut sender_account_address = None;
        let mut sender_installation_id = None;
        if let Sender::Member(leaf_node_index) = decrypted_message.sender() {
            if let Some(member) = openmls_group.member_at(*leaf_node_index) {
                if member.credential.eq(decrypted_message.credential()) {
                    sender_account_address = Identity::get_validated_account_address(
                        member.credential.identity(),
                        &member.signature_key,
                    )
                    .ok();
                    sender_installation_id = Some(member.signature_key);
                }
            }
        }

        if sender_account_address.is_none() {
            return Err(MessageProcessingError::InvalidSender {
                message_time_ns: message_created_ns,
                credential: decrypted_message.credential().identity().to_vec(),
            });
        }
        Ok((
            sender_account_address.unwrap(),
            sender_installation_id.unwrap(),
        ))
    }

    fn process_own_message(
        &self,
        intent: StoredGroupIntent,
        openmls_group: &mut OpenMlsGroup,
        provider: &XmtpOpenMlsProvider,
        message: ProtocolMessage,
        envelope_timestamp_ns: u64,
        allow_epoch_increment: bool,
    ) -> Result<(), MessageProcessingError> {
        if intent.state == IntentState::Committed {
            return Ok(());
        }
        debug!(
            "[{}] processing own message for intent {} / {:?}",
            self.client.account_address(),
            intent.id,
            intent.kind
        );

        let conn = provider.conn();
        match intent.kind {
            IntentKind::AddMembers | IntentKind::RemoveMembers | IntentKind::KeyUpdate => {
                if !allow_epoch_increment {
                    return Err(MessageProcessingError::EpochIncrementNotAllowed);
                }
                let maybe_pending_commit = openmls_group.pending_commit();
                // We don't get errors with merge_pending_commit when there are no commits to merge
                if maybe_pending_commit.is_none() {
                    let message_epoch = message.epoch();
                    let group_epoch = openmls_group.epoch();
                    debug!(
                        "no pending commit to merge. Group epoch: {}. Message epoch: {}",
                        group_epoch, message_epoch
                    );
                    conn.set_group_intent_to_publish(intent.id)?;

                    return Err(MessageProcessingError::NoPendingCommit {
                        message_epoch,
                        group_epoch,
                    });
                }
                let maybe_validated_commit = ValidatedCommit::from_staged_commit(
                    maybe_pending_commit.expect("already checked"),
                    openmls_group,
                )?;

                debug!("[{}] merging pending commit", self.client.account_address());
                if let Err(MergePendingCommitError::MlsGroupStateError(err)) =
                    openmls_group.merge_pending_commit(provider)
                {
                    debug!("error merging commit: {}", err);
                    openmls_group.clear_pending_commit();
                    conn.set_group_intent_to_publish(intent.id)?;
                } else {
                    // If no error committing the change, write a transcript message
                    self.save_transcript_message(
                        conn,
                        maybe_validated_commit,
                        envelope_timestamp_ns,
                    )?;
                }
                // TOOD: Handle writing transcript messages for adding/removing members
            }
            IntentKind::SendMessage => {
                let intent_data = SendMessageIntentData::from_bytes(intent.data.as_slice())?;
                let group_id = openmls_group.group_id().as_slice();
                let decrypted_message_data = intent_data.message.as_slice();
                StoredGroupMessage {
                    id: get_message_id(decrypted_message_data, group_id, envelope_timestamp_ns),
                    group_id: group_id.to_vec(),
                    decrypted_message_bytes: intent_data.message,
                    sent_at_ns: envelope_timestamp_ns as i64,
                    kind: GroupMessageKind::Application,
                    sender_installation_id: self.client.installation_public_key(),
                    sender_account_address: self.client.account_address(),
                }
                .store(conn)?;
            }
        };

        conn.set_group_intent_committed(intent.id)?;

        Ok(())
    }

    fn save_transcript_message(
        &self,
        conn: &DbConnection,
        maybe_validated_commit: Option<ValidatedCommit>,
        timestamp_ns: u64,
    ) -> Result<Option<StoredGroupMessage>, MessageProcessingError> {
        let mut transcript_message = None;
        if let Some(validated_commit) = maybe_validated_commit {
            // If there are no members added or removed, don't write a transcript message
            if validated_commit.members_added.is_empty()
                && validated_commit.members_removed.is_empty()
            {
                return Ok(None);
            }
            let sender_installation_id = validated_commit.actor_installation_id();
            let sender_account_address = validated_commit.actor_account_address();
            let payload: GroupMembershipChanges = validated_commit.into();
            let encoded_payload = GroupMembershipChangeCodec::encode(payload)?;
            let mut encoded_payload_bytes = Vec::new();
            encoded_payload.encode(&mut encoded_payload_bytes)?;
            let group_id = self.group_id.as_slice();
            let message_id =
                get_message_id(encoded_payload_bytes.as_slice(), group_id, timestamp_ns);
            let msg = StoredGroupMessage {
                id: message_id,
                group_id: group_id.to_vec(),
                decrypted_message_bytes: encoded_payload_bytes.to_vec(),
                sent_at_ns: timestamp_ns as i64,
                kind: GroupMessageKind::MembershipChange,
                sender_installation_id,
                sender_account_address,
            };

            msg.store(conn)?;
            transcript_message = Some(msg);
        }

        Ok(transcript_message)
    }

    fn process_private_message(
        &self,
        openmls_group: &mut OpenMlsGroup,
        provider: &XmtpOpenMlsProvider,
        message: PrivateMessageIn,
        envelope_timestamp_ns: u64,
        allow_epoch_increment: bool,
    ) -> Result<(), MessageProcessingError> {
        debug!(
            "[{}] processing private message",
            self.client.account_address()
        );
        let decrypted_message = openmls_group.process_message(provider, message)?;
        let (sender_account_address, sender_installation_id) =
            self.validate_message_sender(openmls_group, &decrypted_message, envelope_timestamp_ns)?;

        match decrypted_message.into_content() {
            ProcessedMessageContent::ApplicationMessage(application_message) => {
                let message_bytes = application_message.into_bytes();
                let message_id =
                    get_message_id(&message_bytes, &self.group_id, envelope_timestamp_ns);
                StoredGroupMessage {
                    id: message_id,
                    group_id: self.group_id.clone(),
                    decrypted_message_bytes: message_bytes,
                    sent_at_ns: envelope_timestamp_ns as i64,
                    kind: GroupMessageKind::Application,
                    sender_installation_id,
                    sender_account_address,
                }
                .store(provider.conn())?;
            }
            ProcessedMessageContent::ProposalMessage(_proposal_ptr) => {
                // intentionally left blank.
            }
            ProcessedMessageContent::ExternalJoinProposalMessage(_external_proposal_ptr) => {
                // intentionally left blank.
            }
            ProcessedMessageContent::StagedCommitMessage(staged_commit) => {
                if !allow_epoch_increment {
                    return Err(MessageProcessingError::EpochIncrementNotAllowed);
                }
                debug!(
                    "[{}] received staged commit. Merging and clearing any pending commits",
                    self.client.account_address()
                );

                let sc = *staged_commit;
                // Validate the commit
                let validated_commit = ValidatedCommit::from_staged_commit(&sc, openmls_group)?;
                openmls_group.merge_staged_commit(provider, sc)?;
                self.save_transcript_message(
                    provider.conn(),
                    validated_commit,
                    envelope_timestamp_ns,
                )?;
            }
        };

        Ok(())
    }

    fn process_message(
        &self,
        openmls_group: &mut OpenMlsGroup,
        provider: &XmtpOpenMlsProvider,
        envelope: &GroupMessage,
        allow_epoch_increment: bool,
    ) -> Result<(), MessageProcessingError> {
<<<<<<< HEAD
        let envelope = match envelope.version {
            Some(GroupMessageVersion::V1(value)) => {value}
        };
        let mls_message_in = MlsMessageIn::tls_deserialize_exact(&envelope.data)?;
=======
        let mls_message_in = MlsMessageIn::tls_deserialize_exact(envelope.message.as_slice())?;
>>>>>>> ad8ea300

        let message = match mls_message_in.extract() {
            MlsMessageInBody::PrivateMessage(message) => Ok(message),
            other => Err(MessageProcessingError::UnsupportedMessageType(
                discriminant(&other),
            )),
        }?;

        let intent = provider
            .conn()
            .find_group_intent_by_payload_hash(sha256(envelope.data.as_slice()));
        match intent {
            // Intent with the payload hash matches
            Ok(Some(intent)) => self.process_own_message(
                intent,
                openmls_group,
                provider,
                message.into(),
                envelope.created_ns,
                allow_epoch_increment,
            ),
            Err(err) => Err(MessageProcessingError::Storage(err)),
            // No matching intent found
            Ok(None) => self.process_private_message(
                openmls_group,
                provider,
                message,
                envelope.created_ns,
                allow_epoch_increment,
            ),
        }
    }

    fn consume_message(
        &self,
        envelope: &GroupMessage,
        openmls_group: &mut OpenMlsGroup,
    ) -> Result<(), MessageProcessingError> {
        let msgv1 = match envelope.version {
            Some(GroupMessageVersion::V1(value)) => {value}
        };
        self.client.process_for_topic(
            &self.topic(),
            msgv1.created_ns,
            |provider| -> Result<(), MessageProcessingError> {
                self.process_message(openmls_group, &provider, envelope, true)?;
                openmls_group.save(provider.key_store())?;
                Ok(())
            },
        )?;
        Ok(())
    }

    pub fn process_messages(&self, messages: Vec<GroupMessage>) -> Result<(), GroupError> {
        let conn = &self.client.store.conn()?;
        let provider = self.client.mls_provider(conn);
        let mut openmls_group = self.load_mls_group(&provider)?;

        let receive_errors: Vec<MessageProcessingError> = messages
            .into_iter()
            .map(|envelope| -> Result<(), MessageProcessingError> {
                retry!(
                    Retry::default(),
                    (|| self.consume_message(&envelope, &mut openmls_group))
                )
            })
            .filter_map(Result::err)
            .collect();

        if receive_errors.is_empty() {
            Ok(())
        } else {
            debug!("Message processing errors: {:?}", receive_errors);
            Err(GroupError::ReceiveErrors(receive_errors))
        }
    }

    pub async fn receive(&self) -> Result<(), GroupError> {
        let messages = self.client.query_group_messages(&self.group_id).await?;

        self.process_messages(messages)?;

        Ok(())
    }

    pub async fn send_message(&self, message: &[u8]) -> Result<(), GroupError> {
        let conn = &mut self.client.store.conn()?;
        let intent_data: Vec<u8> = SendMessageIntentData::new(message.to_vec()).into();
        let intent =
            NewGroupIntent::new(IntentKind::SendMessage, self.group_id.clone(), intent_data);
        intent.store(conn)?;

        // Skipping a full sync here and instead just firing and forgetting
        self.publish_intents(conn).await?;
        Ok(())
    }

    fn validate_evm_addresses(account_addresses: &[String]) -> Result<(), GroupError> {
        let mut invalid = account_addresses
            .iter()
            .filter(|a| !is_valid_ethereum_address(a))
            .peekable();

        if invalid.peek().is_some() {
            return Err(GroupError::InvalidAddresses(
                invalid.map(ToString::to_string).collect::<Vec<_>>(),
            ));
        }

        Ok(())
    }

    fn validate_ed25519_keys(keys: &[Vec<u8>]) -> Result<(), GroupError> {
        let mut invalid = keys
            .iter()
            .filter(|a| !is_valid_ed25519_public_key(a))
            .peekable();

        if invalid.peek().is_some() {
            return Err(GroupError::InvalidPublicKeys(
                invalid.map(Clone::clone).collect::<Vec<_>>(),
            ));
        }

        Ok(())
    }

    pub async fn add_members(&self, account_addresses: Vec<String>) -> Result<(), GroupError> {
        Self::validate_evm_addresses(&account_addresses)?;
        let conn = &mut self.client.store.conn()?;
        let intent_data: Vec<u8> =
            AddMembersIntentData::new(account_addresses.into()).try_into()?;
        let intent =
            NewGroupIntent::new(IntentKind::AddMembers, self.group_id.clone(), intent_data);
        intent.store(conn)?;

        self.sync_with_conn(conn).await
    }

    pub async fn add_members_by_installation_id(
        &self,
        installation_ids: Vec<Vec<u8>>,
    ) -> Result<(), GroupError> {
        Self::validate_ed25519_keys(&installation_ids)?;
        let conn = &mut self.client.store.conn()?;
        let intent_data: Vec<u8> = AddMembersIntentData::new(installation_ids.into()).try_into()?;
        let intent =
            NewGroupIntent::new(IntentKind::AddMembers, self.group_id.clone(), intent_data);
        intent.store(conn)?;

        self.sync_with_conn(conn).await
    }

    pub async fn remove_members(&self, account_addresses: Vec<String>) -> Result<(), GroupError> {
        Self::validate_evm_addresses(&account_addresses)?;
        let conn = &mut self.client.store.conn()?;
        let intent_data: Vec<u8> = RemoveMembersIntentData::new(account_addresses.into()).into();
        let intent = NewGroupIntent::new(
            IntentKind::RemoveMembers,
            self.group_id.clone(),
            intent_data,
        );
        intent.store(conn)?;

        self.sync_with_conn(conn).await
    }

    #[allow(dead_code)]
    pub(crate) async fn remove_members_by_installation_id(
        &self,
        installation_ids: Vec<Vec<u8>>,
    ) -> Result<(), GroupError> {
        Self::validate_ed25519_keys(&installation_ids)?;
        let conn = &mut self.client.store.conn()?;
        let intent_data: Vec<u8> = RemoveMembersIntentData::new(installation_ids.into()).into();
        let intent = NewGroupIntent::new(
            IntentKind::RemoveMembers,
            self.group_id.clone(),
            intent_data,
        );
        intent.store(conn)?;

        self.sync_with_conn(conn).await
    }

    pub async fn key_update(&self) -> Result<(), GroupError> {
        let conn = &mut self.client.store.conn()?;
        let intent = NewGroupIntent::new(IntentKind::KeyUpdate, self.group_id.clone(), vec![]);
        intent.store(conn)?;

        self.sync_with_conn(conn).await
    }

    pub async fn sync(&self) -> Result<(), GroupError> {
        let conn = &mut self.client.store.conn()?;
        self.sync_with_conn(conn).await
    }

    async fn sync_with_conn<'a>(&self, conn: &'a DbConnection<'a>) -> Result<(), GroupError> {
        self.publish_intents(conn).await?;
        if let Err(e) = self.receive().await {
            log::warn!("receive error {:?}", e);
        }
        self.post_commit(conn).await?;

        Ok(())
    }

    pub(crate) async fn publish_intents<'a>(
        &self,
        conn: &'a DbConnection<'a>,
    ) -> Result<(), GroupError> {
        let provider = self.client.mls_provider(conn);
        let mut openmls_group = self.load_mls_group(&provider)?;

        let intents = provider.conn().find_group_intents(
            self.group_id.clone(),
            Some(vec![IntentState::ToPublish]),
            None,
        )?;

        for intent in intents {
            let result = retry_async!(
                Retry::default(),
                (async {
                    self.get_publish_intent_data(&provider, &mut openmls_group, &intent)
                        .await
                })
            );
            if let Err(e) = result {
                log::error!("error getting publish intent data {:?}", e);
                // TODO: Figure out which types of errors we should abort completely on and which
                // ones are safe to continue with
                continue;
            }

            let (payload, post_commit_data) = result.expect("result already checked");
            let payload_slice = payload.as_slice();

            self.client
                .api_client
                .send_group_messages(vec![payload_slice])
                .await?;

            provider.conn().set_group_intent_published(
                intent.id,
                sha256(payload_slice),
                post_commit_data,
            )?;
        }
        openmls_group.save(provider.key_store())?;

        Ok(())
    }

    // Takes a StoredGroupIntent and returns the payload and post commit data as a tuple
    async fn get_publish_intent_data(
        &self,
        provider: &XmtpOpenMlsProvider<'_>,
        openmls_group: &mut OpenMlsGroup,
        intent: &StoredGroupIntent,
    ) -> Result<(Vec<u8>, Option<Vec<u8>>), GroupError> {
        match intent.kind {
            IntentKind::SendMessage => {
                // We can safely assume all SendMessage intents have data
                let intent_data = SendMessageIntentData::from_bytes(intent.data.as_slice())?;
                // TODO: Handle pending_proposal errors and UseAfterEviction errors
                let msg = openmls_group.create_message(
                    provider,
                    &self.client.identity.installation_keys,
                    intent_data.message.as_slice(),
                )?;

                let msg_bytes = msg.tls_serialize_detached()?;
                Ok((msg_bytes, None))
            }
            IntentKind::AddMembers => {
                let intent_data = AddMembersIntentData::from_bytes(intent.data.as_slice())?;

                let key_packages = self
                    .client
                    .get_key_packages(intent_data.address_or_id)
                    .await?;

                let mls_key_packages: Vec<KeyPackage> =
                    key_packages.iter().map(|kp| kp.inner.clone()).collect();

                let (commit, welcome, _group_info) = openmls_group.add_members(
                    provider,
                    &self.client.identity.installation_keys,
                    mls_key_packages.as_slice(),
                )?;

                if let Some(staged_commit) = openmls_group.pending_commit() {
                    // Validate the commit, even if it's from yourself
                    ValidatedCommit::from_staged_commit(staged_commit, openmls_group)?;
                }

                let commit_bytes = commit.tls_serialize_detached()?;

                // If somehow another installation has made it into the commit, this will be missing
                // their installation ID
                let installation_ids: Vec<Vec<u8>> =
                    key_packages.iter().map(|kp| kp.installation_id()).collect();

                let post_commit_data =
                    Some(PostCommitAction::from_welcome(welcome, installation_ids)?.to_bytes());

                Ok((commit_bytes, post_commit_data))
            }
            IntentKind::RemoveMembers => {
                let intent_data = RemoveMembersIntentData::from_bytes(intent.data.as_slice())?;

                let installation_ids = {
                    match intent_data.address_or_id {
                        AddressesOrInstallationIds::AccountAddresses(addrs) => {
                            self.client.get_all_active_installation_ids(addrs).await?
                        }
                        AddressesOrInstallationIds::InstallationIds(ids) => ids,
                    }
                };

                let leaf_nodes: Vec<LeafNodeIndex> = openmls_group
                    .members()
                    .filter(|member| installation_ids.contains(&member.signature_key))
                    .map(|member| member.index)
                    .collect();

                let num_leaf_nodes = leaf_nodes.len();

                if num_leaf_nodes != installation_ids.len() {
                    return Err(GroupError::Generic(format!(
                        "expected {} leaf nodes, found {}",
                        installation_ids.len(),
                        num_leaf_nodes
                    )));
                }

                // The second return value is a Welcome, which is only possible if there
                // are pending proposals. Ignoring for now
                let (commit, _, _) = openmls_group.remove_members(
                    provider,
                    &self.client.identity.installation_keys,
                    leaf_nodes.as_slice(),
                )?;

                if let Some(staged_commit) = openmls_group.pending_commit() {
                    // Validate the commit, even if it's from yourself
                    ValidatedCommit::from_staged_commit(staged_commit, openmls_group)?;
                }

                let commit_bytes = commit.tls_serialize_detached()?;

                Ok((commit_bytes, None))
            }
            IntentKind::KeyUpdate => {
                let (commit, _, _) =
                    openmls_group.self_update(provider, &self.client.identity.installation_keys)?;

                Ok((commit.tls_serialize_detached()?, None))
            }
        }
    }

    pub(crate) async fn post_commit(&self, conn: &DbConnection<'_>) -> Result<(), GroupError> {
        let intents = conn.find_group_intents(
            self.group_id.clone(),
            Some(vec![IntentState::Committed]),
            None,
        )?;

        for intent in intents {
            if intent.post_commit_data.is_some() {
                let post_commit_data = intent.post_commit_data.unwrap();
                let post_commit_action = PostCommitAction::from_bytes(post_commit_data.as_slice())?;
                match post_commit_action {
                    PostCommitAction::SendWelcomes(action) => {
                        let welcomes: Vec<WelcomeMessageInput> = action
                            .installation_ids
                            .into_iter()
                            .map(|installation_key| WelcomeMessageInput {
                                version: Some(WelcomeMessageInputVersion::V1(
                                    WelcomeMessageInputV1 {
                                        installation_key,
                                        data: action.welcome_message.clone(),
                                    },
                                )),
                            })
                            .collect();
                        debug!("Sending {} welcomes", welcomes.len());
                        self.client
                            .api_client
                            .send_welcome_messages(welcomes)
                            .await?;
                    }
                }
            }
            let deleter: &dyn Delete<StoredGroupIntent, Key = i32> = conn;
            deleter.delete(intent.id)?;
        }

        Ok(())
    }
}

fn build_protected_metadata_extension(
    identity: &Identity,
    policies: PolicySet,
) -> Result<Extension, GroupError> {
    let metadata = GroupMetadata::new(
        ConversationType::Group,
        identity.account_address.clone(),
        policies,
    );
    let protected_metadata = ProtectedMetadata::new(
        &identity.installation_keys,
        identity.application_id(),
        identity.credential.clone(),
        identity.installation_keys.to_public_vec(),
        metadata.try_into()?,
    )?;

    Ok(Extension::ProtectedMetadata(protected_metadata))
}

fn build_group_config(
    protected_metadata_extension: Extension,
) -> Result<MlsGroupCreateConfig, GroupError> {
    let extensions = Extensions::single(protected_metadata_extension);

    Ok(MlsGroupCreateConfig::builder()
        .with_group_context_extensions(extensions)?
        .crypto_config(CryptoConfig::with_default_version(CIPHERSUITE))
        .wire_format_policy(WireFormatPolicy::default())
        .max_past_epochs(3) // Trying with 3 max past epochs for now
        .use_ratchet_tree_extension(true)
        .build())
}

fn build_group_join_config() -> MlsGroupJoinConfig {
    MlsGroupJoinConfig::builder()
        .wire_format_policy(WireFormatPolicy::default())
        .max_past_epochs(3) // Trying with 3 max past epochs for now
        .use_ratchet_tree_extension(true)
        .build()
}

#[cfg(test)]
mod tests {
    use openmls::prelude::Member;
    use xmtp_cryptography::utils::generate_local_wallet;

    use crate::{builder::ClientBuilder, storage::group_intent::IntentState};

    #[tokio::test]
    async fn test_send_message() {
        let wallet = generate_local_wallet();
        let client = ClientBuilder::new_test_client(wallet.into()).await;
        let group = client.create_group().expect("create group");
        group.send_message(b"hello").await.expect("send message");

        let messages = client
            .api_client
            .read_topic(topic.as_str(), 0)
            .await
            .expect("read topic");

        assert_eq!(messages.len(), 1)
    }

    #[tokio::test]
    async fn test_receive_self_message() {
        let wallet = generate_local_wallet();
        let client = ClientBuilder::new_test_client(wallet.into()).await;
        let group = client.create_group().expect("create group");
        let msg = b"hello";
        group.send_message(msg).await.expect("send message");

        group.receive().await.unwrap();
        // Check for messages
        // println!("HERE: {:#?}", messages);
        println!("HERE: {:#?}", msg);
        let messages = group.find_messages(None, None, None, None).unwrap();
        println!("HERE: {:#?}", messages);
        assert_eq!(messages.len(), 1);
        assert_eq!(messages.first().unwrap().decrypted_message_bytes, msg);
    }

    // Amal and Bola will both try and add Charlie from the same epoch.
    // The group should resolve to a consistent state
    #[tokio::test]
    async fn test_add_member_conflict() {
        let amal = ClientBuilder::new_test_client(generate_local_wallet().into()).await;
        let bola = ClientBuilder::new_test_client(generate_local_wallet().into()).await;
        let charlie = ClientBuilder::new_test_client(generate_local_wallet().into()).await;
        futures::future::join_all(vec![
            amal.register_identity(),
            bola.register_identity(),
            charlie.register_identity(),
        ])
        .await;

        let amal_group = amal.create_group().unwrap();
        // Add bola
        amal_group
            .add_members_by_installation_id(vec![bola.installation_public_key()])
            .await
            .unwrap();

        // Get bola's version of the same group
        let bola_groups = bola.sync_welcomes().await.unwrap();
        let bola_group = bola_groups.first().unwrap();

        // Have amal and bola both invite charlie.
        amal_group
            .add_members_by_installation_id(vec![charlie.installation_public_key()])
            .await
            .expect("failed to add charlie");
        bola_group
            .add_members_by_installation_id(vec![charlie.installation_public_key()])
            .await
            .unwrap();

        amal_group.receive().await.expect_err("expected error");
        bola_group.receive().await.expect_err("expected error");

        // Check Amal's MLS group state.
        let amal_db = amal.store.conn().unwrap();
        let amal_mls_group = amal_group
            .load_mls_group(&amal.mls_provider(&amal_db))
            .unwrap();
        let amal_members: Vec<Member> = amal_mls_group.members().collect();
        assert_eq!(amal_members.len(), 3);

        // Check Bola's MLS group state.
        let bola_db = bola.store.conn().unwrap();
        let bola_mls_group = bola_group
            .load_mls_group(&bola.mls_provider(&bola_db))
            .unwrap();
        let bola_members: Vec<Member> = bola_mls_group.members().collect();
        assert_eq!(bola_members.len(), 3);

        let amal_uncommitted_intents = amal_db
            .find_group_intents(
                amal_group.group_id.clone(),
                Some(vec![IntentState::ToPublish, IntentState::Published]),
                None,
            )
            .unwrap();
        assert_eq!(amal_uncommitted_intents.len(), 0);

        let bola_uncommitted_intents = bola_db
            .find_group_intents(
                bola_group.group_id.clone(),
                Some(vec![IntentState::ToPublish, IntentState::Published]),
                None,
            )
            .unwrap();
        // Bola should have one uncommitted intent for the failed attempt at adding Charlie, who is already in the group
        assert_eq!(bola_uncommitted_intents.len(), 1);
    }

    #[tokio::test]
    async fn test_add_members() {
        let client = ClientBuilder::new_test_client(generate_local_wallet().into()).await;
        let client_2 = ClientBuilder::new_test_client(generate_local_wallet().into()).await;
        client_2.register_identity().await.unwrap();
        let group = client.create_group().expect("create group");

        group
            .add_members_by_installation_id(vec![client_2.installation_public_key()])
            .await
            .unwrap();

        let topic = group.topic();

        let messages = client
            .api_client
            .read_topic(topic.as_str(), 0)
            .await
            .unwrap();

        assert_eq!(messages.len(), 1);
    }

    #[tokio::test]
    async fn test_add_invalid_member() {
        let client = ClientBuilder::new_test_client(generate_local_wallet().into()).await;
        let group = client.create_group().expect("create group");

        let result = group
            .add_members_by_installation_id(vec![b"1234".to_vec()])
            .await;

        assert!(result.is_err());
    }

    #[tokio::test]
    async fn test_remove_member() {
        let client_1 = ClientBuilder::new_test_client(generate_local_wallet().into()).await;
        // Add another client onto the network
        let client_2 = ClientBuilder::new_test_client(generate_local_wallet().into()).await;
        client_2.register_identity().await.unwrap();

        let group = client_1.create_group().expect("create group");
        group
            .add_members_by_installation_id(vec![client_2.installation_public_key()])
            .await
            .expect("group create failure");

        let messages_with_add = group.find_messages(None, None, None, None).unwrap();
        assert_eq!(messages_with_add.len(), 1);

        // Try and add another member without merging the pending commit
        group
            .remove_members_by_installation_id(vec![client_2.installation_public_key()])
            .await
            .expect("group create failure");

        let messages_with_remove = group.find_messages(None, None, None, None).unwrap();
        assert_eq!(messages_with_remove.len(), 2);

        // We are expecting 1 message on the group topic, not 2, because the second one should have
        // failed
        let topic = group.topic();
        let messages = client_1
            .api_client
            .read_topic(topic.as_str(), 0)
            .await
            .expect("read topic");

        assert_eq!(messages.len(), 2);
    }

    #[tokio::test]
    async fn test_key_update() {
        let client = ClientBuilder::new_test_client(generate_local_wallet().into()).await;
        let bola_client = ClientBuilder::new_test_client(generate_local_wallet().into()).await;
        bola_client.register_identity().await.unwrap();

        let group = client.create_group().expect("create group");
        group
            .add_members(vec![bola_client.account_address()])
            .await
            .unwrap();

        group.key_update().await.unwrap();

        let messages = client
            .api_client
            .read_topic(group.topic().as_str(), 0)
            .await
            .unwrap();
        assert_eq!(messages.len(), 2);

        let conn = &client.store.conn().unwrap();
        let provider = super::XmtpOpenMlsProvider::new(conn);
        let mls_group = group.load_mls_group(&provider).unwrap();
        let pending_commit = mls_group.pending_commit();
        assert!(pending_commit.is_none());

        group.send_message(b"hello").await.expect("send message");

        bola_client.sync_welcomes().await.unwrap();
        let bola_groups = bola_client.find_groups(None, None, None, None).unwrap();
        let bola_group = bola_groups.first().unwrap();
        bola_group.sync().await.unwrap();
        let bola_messages = bola_group.find_messages(None, None, None, None).unwrap();
        assert_eq!(bola_messages.len(), 1);
    }

    #[tokio::test]
    async fn test_post_commit() {
        let client = ClientBuilder::new_test_client(generate_local_wallet().into()).await;
        let client_2 = ClientBuilder::new_test_client(generate_local_wallet().into()).await;
        client_2.register_identity().await.unwrap();
        let group = client.create_group().expect("create group");

        group
            .add_members_by_installation_id(vec![client_2.installation_public_key()])
            .await
            .unwrap();

        // Check if the welcome was actually sent
        let welcome_topic = get_welcome_topic(&client_2.identity.installation_keys.to_public_vec());
        let welcome_messages = client
            .api_client
            .read_topic(welcome_topic.as_str(), 0)
            .await
            .unwrap();

        assert_eq!(welcome_messages.len(), 1);
    }

    #[tokio::test]
    async fn test_remove_by_account_address() {
        let amal = ClientBuilder::new_test_client(generate_local_wallet().into()).await;
        amal.register_identity().await.unwrap();
        let bola = ClientBuilder::new_test_client(generate_local_wallet().into()).await;
        bola.register_identity().await.unwrap();
        let charlie = ClientBuilder::new_test_client(generate_local_wallet().into()).await;
        charlie.register_identity().await.unwrap();

        let group = amal.create_group().unwrap();
        group
            .add_members(vec![bola.account_address(), charlie.account_address()])
            .await
            .unwrap();
        assert_eq!(group.members().unwrap().len(), 3);

        group
            .remove_members(vec![bola.account_address()])
            .await
            .unwrap();
        assert_eq!(group.members().unwrap().len(), 2);
    }
}<|MERGE_RESOLUTION|>--- conflicted
+++ resolved
@@ -27,13 +27,11 @@
 use xmtp_proto::{
     api_client::{XmtpApiClient, XmtpMlsClient},
     xmtp::mls::api::v1::{
+        group_message::{Version as GroupMessageVersion, V1 as GroupMessageV1},
         welcome_message_input::{
             Version as WelcomeMessageInputVersion, V1 as WelcomeMessageInputV1,
         },
-        group_message::{
-            Version as GroupMessageVersion, V1 as GroupMessageV1,
-        },
-        WelcomeMessageInput, GroupMessage, GroupMessageInput,
+        GroupMessage, GroupMessageInput, WelcomeMessageInput,
     },
     xmtp::mls::message_contents::GroupMembershipChanges,
 };
@@ -443,14 +441,10 @@
         envelope: &GroupMessage,
         allow_epoch_increment: bool,
     ) -> Result<(), MessageProcessingError> {
-<<<<<<< HEAD
         let envelope = match envelope.version {
-            Some(GroupMessageVersion::V1(value)) => {value}
+            Some(GroupMessageVersion::V1(value)) => value,
         };
         let mls_message_in = MlsMessageIn::tls_deserialize_exact(&envelope.data)?;
-=======
-        let mls_message_in = MlsMessageIn::tls_deserialize_exact(envelope.message.as_slice())?;
->>>>>>> ad8ea300
 
         let message = match mls_message_in.extract() {
             MlsMessageInBody::PrivateMessage(message) => Ok(message),
@@ -490,7 +484,7 @@
         openmls_group: &mut OpenMlsGroup,
     ) -> Result<(), MessageProcessingError> {
         let msgv1 = match envelope.version {
-            Some(GroupMessageVersion::V1(value)) => {value}
+            Some(GroupMessageVersion::V1(value)) => value,
         };
         self.client.process_for_topic(
             &self.topic(),
