--- conflicted
+++ resolved
@@ -35,7 +35,6 @@
     is_valid_ed25519_public_key, sanitize_evm_addresses, AddressValidationError,
 };
 use xmtp_id::InboxId;
-<<<<<<< HEAD
 use xmtp_proto::xmtp::mls::{
     api::v1::{
         group_message::{Version as GroupMessageVersion, V1 as GroupMessageV1},
@@ -44,19 +43,6 @@
     message_contents::{
         plaintext_envelope::{Content, V1},
         PlaintextEnvelope,
-=======
-use xmtp_proto::{
-    api_client::{XmtpIdentityClient, XmtpMlsClient},
-    xmtp::mls::{
-        api::v1::{
-            group_message::{Version as GroupMessageVersion, V1 as GroupMessageV1},
-            GroupMessage,
-        },
-        message_contents::{
-            plaintext_envelope::{Content, V1},
-            PlaintextEnvelope,
-        },
->>>>>>> 405c19a0
     },
 };
 
@@ -89,12 +75,7 @@
         MUTABLE_METADATA_EXTENSION_ID,
     },
     hpke::{decrypt_welcome, HpkeError},
-<<<<<<< HEAD
     identity::{Identity, IdentityError},
-=======
-    identity::v3::{Identity, IdentityError},
-    identity_updates::InstallationDiffError,
->>>>>>> 405c19a0
     retry::RetryableError,
     retryable,
     storage::{
@@ -491,72 +472,34 @@
             return Err(GroupError::UserLimitExceeded);
         }
 
-<<<<<<< HEAD
-        let conn = self.context.store.conn()?;
-        let intent_data: Vec<u8> =
-            AddMembersIntentData::new(account_addresses.into()).try_into()?;
-=======
-        self.add_members_by_inbox_id(inbox_id_map.into_values().collect())
-            .await
-    }
-
-    pub async fn add_members_by_inbox_id(&self, inbox_ids: Vec<String>) -> Result<(), GroupError> {
+        self.add_members_by_inbox_id(client, inbox_id_map.into_values().collect())
+            .await
+    }
+
+    pub async fn add_members_by_inbox_id<ApiClient: XmtpApi>(
+        &self,
+        client: &Client<ApiClient>,
+        inbox_ids: Vec<String>,
+    ) -> Result<(), GroupError> {
         let conn = self.client.store.conn()?;
         let provider = self.client.mls_provider(&conn);
         let intent_data = self
             .get_membership_update_intent(provider, inbox_ids, vec![])
             .await?;
 
->>>>>>> 405c19a0
         let intent = conn.insert_group_intent(NewGroupIntent::new(
             IntentKind::UpdateGroupMembership,
             self.group_id.clone(),
             intent_data.try_into()?,
         ))?;
 
-<<<<<<< HEAD
         self.sync_until_intent_resolved(conn, intent.id, client)
             .await
     }
 
-    pub async fn add_members_by_installation_id<ApiClient>(
+    pub async fn remove_members<ApiClient: XmtpApi>(
         &self,
-        installation_ids: Vec<Vec<u8>>,
         client: &Client<ApiClient>,
-    ) -> Result<(), GroupError>
-    where
-        ApiClient: XmtpApi,
-    {
-        validate_ed25519_keys(&installation_ids)?;
-        let conn = self.context.store.conn()?;
-        let intent_data: Vec<u8> = AddMembersIntentData::new(installation_ids.into()).try_into()?;
-        let intent = conn.insert_group_intent(NewGroupIntent::new(
-            IntentKind::AddMembers,
-            self.group_id.clone(),
-            intent_data,
-        ))?;
-
-        self.sync_until_intent_resolved(conn, intent.id, client)
-            .await
-    }
-
-    pub async fn remove_members<ApiClient>(
-        &self,
-        account_addresses_to_remove: Vec<String>,
-        client: &Client<ApiClient>,
-    ) -> Result<(), GroupError>
-    where
-        ApiClient: XmtpApi,
-    {
-        let account_addresses = sanitize_evm_addresses(account_addresses_to_remove)?;
-        let conn = self.context.store.conn()?;
-        let intent_data: Vec<u8> = RemoveMembersIntentData::new(account_addresses.into()).into();
-=======
-        self.sync_until_intent_resolved(&conn, intent.id).await
-    }
-
-    pub async fn remove_members(
-        &self,
         account_addresses_to_remove: Vec<InboxId>,
     ) -> Result<(), GroupError> {
         let account_addresses = sanitize_evm_addresses(account_addresses_to_remove)?;
@@ -566,12 +509,13 @@
             .get_inbox_ids(account_addresses)
             .await?;
 
-        self.remove_members_by_inbox_id(inbox_id_map.into_values().collect())
-            .await
-    }
-
-    pub async fn remove_members_by_inbox_id(
+        self.remove_members_by_inbox_id(client, inbox_id_map.into_values().collect())
+            .await
+    }
+
+    pub async fn remove_members_by_inbox_id<ApiClient: XmtpApi>(
         &self,
+        client: &Client<ApiClient>,
         inbox_ids: Vec<InboxId>,
     ) -> Result<(), GroupError> {
         let conn = &mut self.client.store.conn()?;
@@ -580,7 +524,6 @@
             .get_membership_update_intent(provider, vec![], inbox_ids)
             .await?;
 
->>>>>>> 405c19a0
         let intent = conn.insert_group_intent(NewGroupIntent::new(
             IntentKind::UpdateGroupMembership,
             self.group_id.clone(),
@@ -640,32 +583,6 @@
             })
     }
 
-<<<<<<< HEAD
-    // Used in tests
-    #[allow(dead_code)]
-    pub(crate) async fn remove_members_by_installation_id<ApiClient>(
-        &self,
-        installation_ids: Vec<Vec<u8>>,
-        client: &Client<ApiClient>,
-    ) -> Result<(), GroupError>
-    where
-        ApiClient: XmtpApi,
-    {
-        validate_ed25519_keys(&installation_ids)?;
-        let conn = self.context.store.conn()?;
-        let intent_data: Vec<u8> = RemoveMembersIntentData::new(installation_ids.into()).into();
-        let intent = conn.insert_group_intent(NewGroupIntent::new(
-            IntentKind::RemoveMembers,
-            self.group_id.clone(),
-            intent_data,
-        ))?;
-
-        self.sync_until_intent_resolved(conn, intent.id, client)
-            .await
-    }
-
-=======
->>>>>>> 405c19a0
     // Update this installation's leaf key in the group by creating a key update commit
     pub async fn key_update<ApiClient>(&self, client: &Client<ApiClient>) -> Result<(), GroupError>
     where
