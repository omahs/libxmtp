--- conflicted
+++ resolved
@@ -34,20 +34,6 @@
 use xmtp_cryptography::signature::{
     is_valid_ed25519_public_key, sanitize_evm_addresses, AddressValidationError,
 };
-<<<<<<< HEAD
-use xmtp_id::InboxId;
-use xmtp_proto::{
-    api_client::{XmtpIdentityClient, XmtpMlsClient},
-    xmtp::mls::{
-        api::v1::{
-            group_message::{Version as GroupMessageVersion, V1 as GroupMessageV1},
-            GroupMessage,
-        },
-        message_contents::{
-            plaintext_envelope::{Content, V1},
-            PlaintextEnvelope,
-        },
-=======
 use xmtp_proto::xmtp::mls::{
     api::v1::{
         group_message::{Version as GroupMessageVersion, V1 as GroupMessageV1},
@@ -56,7 +42,6 @@
     message_contents::{
         plaintext_envelope::{Content, V1},
         PlaintextEnvelope,
->>>>>>> 8aec721b
     },
 };
 
@@ -247,13 +232,8 @@
             &context.identity.installation_keys,
             &group_config,
             CredentialWithKey {
-<<<<<<< HEAD
-                credential: client.identity.credential(),
-                signature_key: client.identity.installation_keys.to_public_vec().into(),
-=======
                 credential: context.identity.credential()?,
                 signature_key: context.identity.installation_keys.to_public_vec().into(),
->>>>>>> 8aec721b
             },
         )?;
         mls_group.save(provider.key_store())?;
@@ -361,13 +341,8 @@
             &context.identity.installation_keys,
             &group_config,
             CredentialWithKey {
-<<<<<<< HEAD
-                credential: client.identity.credential(),
-                signature_key: client.identity.installation_keys.to_public_vec().into(),
-=======
                 credential: context.identity.credential()?,
                 signature_key: context.identity.installation_keys.to_public_vec().into(),
->>>>>>> 8aec721b
             },
         )?;
         mls_group.save(provider.key_store())?;
@@ -411,29 +386,15 @@
         intent.store(&conn)?;
 
         // store this unpublished message locally before sending
-<<<<<<< HEAD
         let message_id = calculate_message_id(&self.group_id, message, &now.to_string());
-=======
-        let message_id = calculate_message_id(
-            &self.group_id,
-            message,
-            &self.context.account_address(),
-            &now.to_string(),
-        );
->>>>>>> 8aec721b
         let group_message = StoredGroupMessage {
             id: message_id.clone(),
             group_id: self.group_id.clone(),
             decrypted_message_bytes: message.to_vec(),
             sent_at_ns: now,
             kind: GroupMessageKind::Application,
-<<<<<<< HEAD
-            sender_installation_id: self.client.installation_public_key(),
-            sender_account_address: self.client.inbox_id(),
-=======
             sender_installation_id: self.context.installation_public_key(),
             sender_account_address: self.context.account_address(),
->>>>>>> 8aec721b
             delivery_status: DeliveryStatus::Unpublished,
         };
         group_message.store(&conn)?;
@@ -1046,11 +1007,7 @@
 
         let group = client.create_group(None).expect("create group");
         group
-<<<<<<< HEAD
-            .add_members(vec![bola_client.inbox_id()])
-=======
             .add_members(vec![bola_client.account_address()], &client)
->>>>>>> 8aec721b
             .await
             .unwrap();
 
@@ -1115,14 +1072,10 @@
 
         let group = amal.create_group(None).unwrap();
         group
-<<<<<<< HEAD
-            .add_members(vec![bola.inbox_id(), charlie.inbox_id()])
-=======
             .add_members(
                 vec![bola.account_address(), charlie.account_address()],
                 &amal,
             )
->>>>>>> 8aec721b
             .await
             .unwrap();
         assert_eq!(group.members().unwrap().len(), 3);
@@ -1137,14 +1090,10 @@
         assert_eq!(members_changed_codec.installations_added.len(), 0);
         assert_eq!(members_changed_codec.installations_removed.len(), 0);
 
-<<<<<<< HEAD
-        group.remove_members(vec![bola.inbox_id()]).await.unwrap();
-=======
         group
             .remove_members(vec![bola.account_address()], &amal)
             .await
             .unwrap();
->>>>>>> 8aec721b
         assert_eq!(group.members().unwrap().len(), 2);
         let messages = group.find_messages(None, None, None, None, None).unwrap();
         assert_eq!(messages.len(), 2);
@@ -1171,14 +1120,10 @@
         let bola = ClientBuilder::new_test_client(&generate_local_wallet()).await;
 
         let group = amal.create_group(None).unwrap();
-<<<<<<< HEAD
-        group.add_members(vec![bola.inbox_id()]).await.unwrap();
-=======
         group
             .add_members(vec![bola.account_address()], &amal)
             .await
             .unwrap();
->>>>>>> 8aec721b
         assert_eq!(group.members().unwrap().len(), 2);
 
         let conn = &amal.context.store.conn().unwrap();
@@ -1219,14 +1164,10 @@
         let bola = ClientBuilder::new_test_client(&generate_local_wallet()).await;
 
         let group = amal.create_group(None).unwrap();
-<<<<<<< HEAD
-        group.add_members(vec![bola.inbox_id()]).await.unwrap();
-=======
         group
             .add_members(vec![bola.account_address()], &amal)
             .await
             .unwrap();
->>>>>>> 8aec721b
         assert_eq!(group.members().unwrap().len(), 2);
 
         let conn = &amal.context.store.conn().unwrap();
@@ -1250,26 +1191,15 @@
         let dave = ClientBuilder::new_test_client(&generate_local_wallet()).await;
         let amal_group = amal.create_group(None).unwrap();
         // Add bola to the group
-<<<<<<< HEAD
-        amal_group.add_members(vec![bola.inbox_id()]).await.unwrap();
-=======
         amal_group
             .add_members(vec![bola.account_address()], &amal)
             .await
             .unwrap();
->>>>>>> 8aec721b
 
         let bola_group = receive_group_invite(&bola).await;
         bola_group.sync(&bola).await.unwrap();
         // Both Amal and Bola are up to date on the group state. Now each of them want to add someone else
         amal_group
-<<<<<<< HEAD
-            .add_members(vec![charlie.inbox_id()])
-            .await
-            .unwrap();
-
-        bola_group.add_members(vec![dave.inbox_id()]).await.unwrap();
-=======
             .add_members(vec![charlie.account_address()], &amal)
             .await
             .unwrap();
@@ -1278,7 +1208,6 @@
             .add_members(vec![dave.account_address()], &bola)
             .await
             .unwrap();
->>>>>>> 8aec721b
 
         // Send a message to the group, now that everyone is invited
         amal_group.sync(&amal).await.unwrap();
@@ -1312,23 +1241,15 @@
             .create_group(Some(PreconfiguredPolicies::GroupCreatorIsAdmin))
             .unwrap();
         // Add bola to the group
-<<<<<<< HEAD
-        amal_group.add_members(vec![bola.inbox_id()]).await.unwrap();
-=======
         amal_group
             .add_members(vec![bola.account_address()], &amal)
             .await
             .unwrap();
->>>>>>> 8aec721b
 
         let bola_group = receive_group_invite(&bola).await;
         bola_group.sync(&bola).await.unwrap();
         assert!(bola_group
-<<<<<<< HEAD
-            .add_members(vec![charlie.inbox_id()])
-=======
             .add_members(vec![charlie.account_address()], &bola)
->>>>>>> 8aec721b
             .await
             .is_err(),);
     }
@@ -1347,14 +1268,10 @@
         }
         amal_group.add_members(clients, &amal).await.unwrap();
         let bola = ClientBuilder::new_test_client(&generate_local_wallet()).await;
-<<<<<<< HEAD
-        assert!(amal_group.add_members(vec![bola.inbox_id()]).await.is_err(),);
-=======
         assert!(amal_group
             .add_members(vec![bola.account_address()], &amal)
             .await
             .is_err(),);
->>>>>>> 8aec721b
     }
 
     #[tokio::test]
@@ -1377,14 +1294,10 @@
             .eq("New Group"));
 
         // Add bola to the group
-<<<<<<< HEAD
-        amal_group.add_members(vec![bola.inbox_id()]).await.unwrap();
-=======
         amal_group
             .add_members(vec![bola.account_address()], &amal)
             .await
             .unwrap();
->>>>>>> 8aec721b
         bola.sync_welcomes().await.unwrap();
         let bola_groups = bola.find_groups(None, None, None, None).unwrap();
         assert_eq!(bola_groups.len(), 1);
@@ -1456,14 +1369,10 @@
             .eq("New Group"));
 
         // Add bola to the group
-<<<<<<< HEAD
-        amal_group.add_members(vec![bola.inbox_id()]).await.unwrap();
-=======
         amal_group
             .add_members(vec![bola.account_address()], &amal)
             .await
             .unwrap();
->>>>>>> 8aec721b
         bola.sync_welcomes().await.unwrap();
         let bola_groups = bola.find_groups(None, None, None, None).unwrap();
         assert_eq!(bola_groups.len(), 1);
