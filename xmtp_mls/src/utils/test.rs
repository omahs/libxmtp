#![allow(clippy::unwrap_used)]

use rand::{
    distributions::{Alphanumeric, DistString},
    Rng, RngCore,
};
use std::sync::Arc;
use tokio::{sync::Notify, time::error::Elapsed};
<<<<<<< HEAD
use xmtp_id::associations::{generate_inbox_id, RecoverableEcdsaSignature};
=======
use xmtp_api_grpc::grpc_api_helper::Client as GrpcClient;
use xmtp_id::associations::{
    generate_inbox_id,
    test_utils::MockSmartContractSignatureVerifier,
    unverified::{UnverifiedRecoverableEcdsaSignature, UnverifiedSignature},
};
>>>>>>> 6b7a163e

use crate::{
    builder::ClientBuilder,
    identity::IdentityStrategy,
    storage::{EncryptedConnection, EncryptedMessageStore, EncryptionKey, StorageOption},
    types::Address,
    Client, InboxOwner, XmtpApi, XmtpTestClient,
};

#[cfg(not(target_arch = "wasm32"))]
use xmtp_api_grpc::grpc_api_helper::Client as GrpcClient;

#[cfg(any(feature = "http-api", target_arch = "wasm32"))]
use xmtp_api_http::XmtpHttpApiClient;

#[cfg(not(any(feature = "http-api", target_arch = "wasm32")))]
pub type TestClient = GrpcClient;

#[cfg(any(feature = "http-api", target_arch = "wasm32"))]
pub type TestClient = XmtpHttpApiClient;

pub fn rand_string() -> String {
    Alphanumeric.sample_string(&mut rand::thread_rng(), 24)
}

pub fn rand_account_address() -> Address {
    Alphanumeric.sample_string(&mut rand::thread_rng(), 42)
}

pub fn rand_vec() -> Vec<u8> {
    rand::thread_rng().gen::<[u8; 24]>().to_vec()
}

#[cfg(not(target_arch = "wasm32"))]
pub fn tmp_path() -> String {
    let db_name = rand_string();
    format!("{}/{}.db3", std::env::temp_dir().to_str().unwrap(), db_name)
}

#[cfg(target_arch = "wasm32")]
pub fn tmp_path() -> String {
    let db_name = rand_string();
    format!("{}/{}.db3", "test_db", db_name)
}

pub fn rand_time() -> i64 {
    let mut rng = rand::thread_rng();
    rng.gen_range(0..1_000_000_000)
}

<<<<<<< HEAD

#[cfg(any(feature = "http-api", target_arch = "wasm32"))]
=======
#[cfg(feature = "http-api")]
>>>>>>> 6b7a163e
impl XmtpTestClient for XmtpHttpApiClient {
    async fn create_local() -> Self {
        XmtpHttpApiClient::new("http://localhost:5555".into()).unwrap()
    }

    async fn create_dev() -> Self {
        XmtpHttpApiClient::new("https://grpc.dev.xmtp.network:443".into()).unwrap()
    }
}

<<<<<<< HEAD
#[cfg(not(target_arch = "wasm32"))]
=======
>>>>>>> 6b7a163e
impl XmtpTestClient for GrpcClient {
    async fn create_local() -> Self {
        GrpcClient::create("http://localhost:5556".into(), false)
            .await
            .unwrap()
    }

    async fn create_dev() -> Self {
        GrpcClient::create("https://grpc.dev.xmtp.network:443".into(), false)
            .await
            .unwrap()
    }
}

impl EncryptedMessageStore {
    pub fn generate_enc_key() -> EncryptionKey {
        let mut key = [0u8; 32];
        xmtp_cryptography::utils::rng().fill_bytes(&mut key[..]);
        key
    }

    pub fn remove_db_files<P: AsRef<str>>(path: P) {
        let path = path.as_ref();
        std::fs::remove_file(path).unwrap();
        std::fs::remove_file(EncryptedConnection::salt_file(path).unwrap()).unwrap();
    }
}

impl ClientBuilder<TestClient> {
    pub fn temp_store(self) -> Self {
        let tmpdb = tmp_path();
        self.store(
            EncryptedMessageStore::new(
                StorageOption::Persistent(tmpdb),
                EncryptedMessageStore::generate_enc_key(),
            )
            .unwrap(),
        )
    }

    pub async fn local_client(mut self) -> Self {
        let local_client = <TestClient as XmtpTestClient>::create_local().await;
        self = self.api_client(local_client);
        self
    }

    pub async fn new_test_client(owner: &impl InboxOwner) -> Client<TestClient> {
        let nonce = 1;
        let inbox_id = generate_inbox_id(&owner.get_address(), &nonce);

        let client = Self::new(IdentityStrategy::CreateIfNotFound(
            inbox_id,
            owner.get_address(),
            nonce,
            None,
        ))
        .scw_signatuer_verifier(MockSmartContractSignatureVerifier::new(true))
        .temp_store()
        .local_client()
        .await
        .build()
        .await
        .unwrap();

        register_client(&client, owner).await;

        client
    }

    pub async fn new_dev_client(owner: &impl InboxOwner) -> Client<TestClient> {
        let nonce = 1;
        let inbox_id = generate_inbox_id(&owner.get_address(), &nonce);
        let dev_client = <TestClient as XmtpTestClient>::create_dev().await;

        let client = Self::new(IdentityStrategy::CreateIfNotFound(
            inbox_id,
            owner.get_address(),
            nonce,
            None,
        ))
        .temp_store()
        .api_client(dev_client)
        .build()
        .await
        .unwrap();

        register_client(&client, owner).await;

        client
    }
}

/// wrapper over a `Notify` with a 60-scond timeout for waiting
#[derive(Clone, Default)]
pub struct Delivery {
    notify: Arc<Notify>,
    timeout: std::time::Duration,
}

impl Delivery {
    pub fn new(timeout: Option<std::time::Duration>) -> Self {
        let timeout = timeout.unwrap_or(std::time::Duration::from_secs(60));
        Self {
            notify: Arc::new(Notify::new()),
            timeout,
        }
    }

    pub async fn wait_for_delivery(&self) -> Result<(), Elapsed> {
        tokio::time::timeout(self.timeout, async { self.notify.notified().await }).await
    }

    pub fn notify_one(&self) {
        self.notify.notify_one()
    }
}

impl Client<TestClient> {
    pub async fn is_registered(&self, address: &String) -> bool {
        let ids = self
            .api_client
            .get_inbox_ids(vec![address.clone()])
            .await
            .unwrap();
        ids.contains_key(address)
    }
}

pub async fn register_client<T: XmtpApi>(client: &Client<T>, owner: &impl InboxOwner) {
    let mut signature_request = client.context.signature_request().unwrap();
    let signature_text = signature_request.signature_text();
    let unverified_signature = UnverifiedSignature::RecoverableEcdsa(
        UnverifiedRecoverableEcdsaSignature::new(owner.sign(&signature_text).unwrap().into()),
    );
    signature_request
        .add_signature(
            unverified_signature,
            client.smart_contract_signature_verifier().as_ref(),
        )
        .await
        .unwrap();

    client.register_identity(signature_request).await.unwrap();
}<|MERGE_RESOLUTION|>--- conflicted
+++ resolved
@@ -6,34 +6,27 @@
 };
 use std::sync::Arc;
 use tokio::{sync::Notify, time::error::Elapsed};
-<<<<<<< HEAD
-use xmtp_id::associations::{generate_inbox_id, RecoverableEcdsaSignature};
-=======
-use xmtp_api_grpc::grpc_api_helper::Client as GrpcClient;
 use xmtp_id::associations::{
     generate_inbox_id,
     test_utils::MockSmartContractSignatureVerifier,
     unverified::{UnverifiedRecoverableEcdsaSignature, UnverifiedSignature},
 };
->>>>>>> 6b7a163e
 
 use crate::{
     builder::ClientBuilder,
     identity::IdentityStrategy,
-    storage::{EncryptedConnection, EncryptedMessageStore, EncryptionKey, StorageOption},
+    storage::{EncryptedMessageStore, StorageOption},
     types::Address,
     Client, InboxOwner, XmtpApi, XmtpTestClient,
 };
 
 #[cfg(not(target_arch = "wasm32"))]
 use xmtp_api_grpc::grpc_api_helper::Client as GrpcClient;
+#[cfg(not(any(feature = "http-api", target_arch = "wasm32")))]
+pub type TestClient = GrpcClient;
 
 #[cfg(any(feature = "http-api", target_arch = "wasm32"))]
 use xmtp_api_http::XmtpHttpApiClient;
-
-#[cfg(not(any(feature = "http-api", target_arch = "wasm32")))]
-pub type TestClient = GrpcClient;
-
 #[cfg(any(feature = "http-api", target_arch = "wasm32"))]
 pub type TestClient = XmtpHttpApiClient;
 
@@ -66,12 +59,7 @@
     rng.gen_range(0..1_000_000_000)
 }
 
-<<<<<<< HEAD
-
 #[cfg(any(feature = "http-api", target_arch = "wasm32"))]
-=======
-#[cfg(feature = "http-api")]
->>>>>>> 6b7a163e
 impl XmtpTestClient for XmtpHttpApiClient {
     async fn create_local() -> Self {
         XmtpHttpApiClient::new("http://localhost:5555".into()).unwrap()
@@ -82,10 +70,7 @@
     }
 }
 
-<<<<<<< HEAD
 #[cfg(not(target_arch = "wasm32"))]
-=======
->>>>>>> 6b7a163e
 impl XmtpTestClient for GrpcClient {
     async fn create_local() -> Self {
         GrpcClient::create("http://localhost:5556".into(), false)
@@ -101,17 +86,24 @@
 }
 
 impl EncryptedMessageStore {
-    pub fn generate_enc_key() -> EncryptionKey {
+    pub fn generate_enc_key() -> [u8; 32] {
         let mut key = [0u8; 32];
         xmtp_cryptography::utils::rng().fill_bytes(&mut key[..]);
         key
     }
 
+    #[cfg(not(target_arch = "wasm32"))]
     pub fn remove_db_files<P: AsRef<str>>(path: P) {
+        use crate::storage::EncryptedConnection;
+
         let path = path.as_ref();
         std::fs::remove_file(path).unwrap();
         std::fs::remove_file(EncryptedConnection::salt_file(path).unwrap()).unwrap();
     }
+
+    /// just a no-op on wasm32
+    #[cfg(target_arch = "wasm32")]
+    pub fn remove_db_files<P: AsRef<str>>(_path: P) {}
 }
 
 impl ClientBuilder<TestClient> {
