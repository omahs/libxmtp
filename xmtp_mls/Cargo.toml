--- conflicted
+++ resolved
@@ -16,24 +16,10 @@
 http-api = ["xmtp_api_http"]
 
 [dependencies]
-<<<<<<< HEAD
-bincode = "1.3.3"
 parking_lot = "0.12.3"
-=======
-aes-gcm = { version = "0.10.3", features = ["std"] }
 async-stream.workspace = true
 trait-variant.workspace = true
 bincode = "1.3.3"
-chrono = { workspace = true }
-diesel = { version = "2.2.2", features = [
-    "sqlite",
-    "r2d2",
-    "returning_clauses_for_sqlite_3_35",
-] }
-diesel_migrations = { version = "2.2.0", features = ["sqlite"] }
-ed25519-dalek = "2.1.1"
-futures.workspace = true
->>>>>>> c01938b6
 hex.workspace = true
 log.workspace = true
 tracing.workspace = true
@@ -50,7 +36,6 @@
 serde_json.workspace = true
 thiserror = { workspace = true }
 tokio-stream = { version = "0.1", features = ["sync"]  }
-async-stream.workspace = true
 async-trait.workspace = true
 futures.workspace = true
 reqwest = { version = "0.12.4", features = ["stream"] }
@@ -110,7 +95,6 @@
 tracing-log = "0.2.0"
 tracing-test = "0.2.4"
 xmtp_id = { path = "../xmtp_id", features = ["test-utils"] }
-<<<<<<< HEAD
 anyhow.workspace = true
 
 [target.'cfg(not(target_arch = "wasm32"))'.dev-dependencies]
@@ -132,9 +116,6 @@
 name = "update-schema"
 path = "src/bin/update-schema.rs"
 required-features = ["update-schema"]
-=======
-ethers.workspace = true
->>>>>>> c01938b6
 
 [[bench]]
 name = "group_limit"
