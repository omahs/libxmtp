[package]
name = "xmtp_mls"
version = "0.1.0"
edition = "2021"

[[bin]]
doc = false
name = "update-schema"
path = "src/bin/update-schema.rs"

# See more keys and their definitions at https://doc.rust-lang.org/cargo/reference/manifest.html

[features]
default = ["types", "native"]
types = []
grpc = ["xmtp_proto/grpc"]
native = ["libsqlite3-sys/bundled-sqlcipher-vendored-openssl"]

[dependencies]
anyhow = "1.0.71"
async-trait = "0.1.68"
diesel = { version = "2.1.3", features = [
    "sqlite",
    "r2d2",
    "returning_clauses_for_sqlite_3_35",
] }
diesel_migrations = { version = "2.1.0", features = ["sqlite"] }
ethers = "2.0.4"
ethers-core = "2.0.4"
futures = "0.3.28"
hex = "0.4.3"
libsqlite3-sys = { version = "0.26.0", optional = true }
openmls = { workspace = true, features = [
    "test-utils",
] }
openmls_traits = { workspace = true }
openmls_basic_credential = { workspace = true }
openmls_rust_crypto = { workspace = true }
prost = { version = "0.11", features = ["prost-derive"] }
rand = { workspace = true }
serde = "1.0.160"
serde_json = "1.0.96"
thiserror = { workspace = true }
tokio = { workspace = true }
log = "0.4.17"
tracing = "0.1.37"
toml = "0.7.4"
xmtp_cryptography = { path = "../xmtp_cryptography" }
xmtp_proto = { path = "../xmtp_proto", features = ["proto_full"] }
<<<<<<< HEAD
xmtp_v2 = { path = "../xmtp_v2" }
tls_codec = "0.3.0"
=======
tls_codec = { workspace = true }
>>>>>>> ad8ea300
smart-default = "0.7.1"
chrono = "0.4.31"

[dev-dependencies]
mockall = "0.11.4"
rand = "0.8.5"
tempfile = "3.5.0"
tracing-subscriber = { version = "0.3.17", features = ["env-filter"] }
xmtp_api_grpc = { path = "../xmtp_api_grpc" }
flume = "0.11"
ctor = "0.2"<|MERGE_RESOLUTION|>--- conflicted
+++ resolved
@@ -47,12 +47,8 @@
 toml = "0.7.4"
 xmtp_cryptography = { path = "../xmtp_cryptography" }
 xmtp_proto = { path = "../xmtp_proto", features = ["proto_full"] }
-<<<<<<< HEAD
 xmtp_v2 = { path = "../xmtp_v2" }
-tls_codec = "0.3.0"
-=======
 tls_codec = { workspace = true }
->>>>>>> ad8ea300
 smart-default = "0.7.1"
 chrono = "0.4.31"
 
